<<<<<<< HEAD
import { BookingCreateBody } from "@calcom/prisma/zod-utils";
=======
import type { BookingCreateBody } from "@calcom/prisma/zod-utils";
>>>>>>> 1c9c2b06

import * as fetch from "@lib/core/http/fetch-wrapper";
import type { BookingResponse } from "@lib/types/booking";

type BookingCreateBodyForMutation = Omit<BookingCreateBody, "location">;
const createBooking = async (data: BookingCreateBodyForMutation) => {
  const response = await fetch.post<BookingCreateBodyForMutation, BookingResponse>("/api/book/event", data);

  return response;
};

export default createBooking;<|MERGE_RESOLUTION|>--- conflicted
+++ resolved
@@ -1,8 +1,4 @@
-<<<<<<< HEAD
-import { BookingCreateBody } from "@calcom/prisma/zod-utils";
-=======
 import type { BookingCreateBody } from "@calcom/prisma/zod-utils";
->>>>>>> 1c9c2b06
 
 import * as fetch from "@lib/core/http/fetch-wrapper";
 import type { BookingResponse } from "@lib/types/booking";
