--- conflicted
+++ resolved
@@ -25,12 +25,12 @@
   useIsBackgroundTransparent,
   useIsEmbed,
 } from "@calcom/embed-core/embed-iframe";
+import { getBookingFieldsWithSystemFields } from "@calcom/features/bookings/lib/getBookingFields";
 import { parseRecurringEvent } from "@calcom/lib";
 import CustomBranding from "@calcom/lib/CustomBranding";
 import { APP_NAME } from "@calcom/lib/constants";
 import { formatTime } from "@calcom/lib/date-fns";
 import { getDefaultEvent } from "@calcom/lib/defaultEvents";
-import { getBookingFieldsWithSystemFields } from "@calcom/features/bookings/lib/getBookingFields";
 import { useLocale } from "@calcom/lib/hooks/useLocale";
 import useTheme from "@calcom/lib/hooks/useTheme";
 import { getEveryFreqFor } from "@calcom/lib/recurringStrings";
@@ -39,21 +39,9 @@
 import { localStorage } from "@calcom/lib/webstorage";
 import prisma from "@calcom/prisma";
 import { Prisma } from "@calcom/prisma/client";
-<<<<<<< HEAD
-import {
-  customInputSchema,
-  bookingMetadataSchema,
-  eventTypeBookingFields,
-  EventTypeMetaDataSchema,
-} from "@calcom/prisma/zod-utils";
+import { customInputSchema, bookingMetadataSchema, EventTypeMetaDataSchema } from "@calcom/prisma/zod-utils";
 import { Button, EmailInput, HeadSeo, Label } from "@calcom/ui";
-import { FiX, FiChevronLeft, FiCheck, FiCalendar } from "@calcom/ui/components/icon";
-=======
-import { bookingMetadataSchema } from "@calcom/prisma/zod-utils";
-import { customInputSchema, EventTypeMetaDataSchema } from "@calcom/prisma/zod-utils";
-import { Button, EmailInput, HeadSeo } from "@calcom/ui";
-import { FiX, FiExternalLink, FiChevronLeft, FiCheck, FiCalendar } from "@calcom/ui/components/icon";
->>>>>>> d341ea51
+import { FiX, FiChevronLeft, FiCheck, FiCalendar, FiExternalLink } from "@calcom/ui/components/icon";
 
 import { timeZone } from "@lib/clock";
 import { inferSSRProps } from "@lib/types/inferSSRProps";
@@ -357,15 +345,12 @@
     bookingInfo.status
   );
 
-<<<<<<< HEAD
-=======
   const hasSMSAttendeeAction =
     eventType.workflows.find((workflowEventType) =>
       workflowEventType.workflow.steps.find((step) => step.action === WorkflowActions.SMS_ATTENDEE)
     ) !== undefined;
   const providerName = guessEventLocationType(location)?.label;
 
->>>>>>> d341ea51
   return (
     <div className={isEmbed ? "" : "h-screen"} data-testid="success-page">
       {!isEmbed && (
