<<<<<<< HEAD
import dayjs from "dayjs";
import timezone from "dayjs/plugin/timezone";
import utc from "dayjs/plugin/utc";
=======
>>>>>>> 3f3ffa2b
import { GetServerSidePropsContext } from "next";
import { JSONObject } from "superjson/dist/types";

import { getLocationLabels } from "@calcom/app-store/utils";
import { parseRecurringEvent } from "@calcom/lib";
import { useLocale } from "@calcom/lib/hooks/useLocale";
import { bookEventTypeSelect } from "@calcom/prisma/selects";

import { asStringOrNull, asStringOrThrow } from "@lib/asStringOrNull";
import prisma from "@lib/prisma";
import { inferSSRProps } from "@lib/types/inferSSRProps";

import BookingPage from "@components/booking/pages/BookingPage";

import { ssrInit } from "@server/lib/ssr";

export type HashLinkPageProps = inferSSRProps<typeof getServerSideProps>;

export default function Book(props: HashLinkPageProps) {
  const { t } = useLocale();
  const locationLabels = getLocationLabels(t);

  return <BookingPage {...props} locationLabels={locationLabels} />;
}

export async function getServerSideProps(context: GetServerSidePropsContext) {
  const ssr = await ssrInit(context);
  const link = asStringOrThrow(context.query.link as string);
  const recurringEventCountQuery = asStringOrNull(context.query.count);

  const hashedLink = await prisma.hashedLink.findUnique({
    where: {
      link,
    },
    select: {
      eventTypeId: true,
      eventType: {
        select: bookEventTypeSelect,
      },
    },
  });

  const userId = hashedLink?.eventType.userId || hashedLink?.eventType.users[0]?.id;

  if (!userId)
    return {
      notFound: true,
    };

  const users = await prisma.user.findMany({
    where: {
      id: userId,
    },
    select: {
      id: true,
      username: true,
      name: true,
      email: true,
      bio: true,
      avatar: true,
      theme: true,
      brandColor: true,
      darkBrandColor: true,
      allowDynamicBooking: true,
    },
  });

  if (!users.length) return { notFound: true };
  const [user] = users;
  const eventTypeRaw = hashedLink?.eventType;

  if (!eventTypeRaw) return { notFound: true };

  const credentials = await prisma.credential.findMany({
    where: {
      userId: {
        in: users.map((user) => user.id),
      },
    },
    select: {
      id: true,
      type: true,
      key: true,
    },
  });

  const web3Credentials = credentials.find((credential) => credential.type.includes("_web3"));

  const eventType = {
    ...eventTypeRaw,
    metadata: (eventTypeRaw.metadata || {}) as JSONObject,
    recurringEvent: parseRecurringEvent(eventTypeRaw.recurringEvent),
    isWeb3Active:
      web3Credentials && web3Credentials.key
        ? (((web3Credentials.key as JSONObject).isWeb3Active || false) as boolean)
        : false,
  };

  const eventTypeObject = [eventType].map((e) => {
    return {
      ...e,
      periodStartDate: e.periodStartDate?.toString() ?? null,
      periodEndDate: e.periodEndDate?.toString() ?? null,
    };
  })[0];

  const profile = {
    name: user.name || user.username,
    image: user.avatar,
    slug: user.username,
    theme: user.theme,
    brandColor: user.brandColor,
    darkBrandColor: user.darkBrandColor,
    eventName: null,
  };

  // Checking if number of recurring event ocurrances is valid against event type configuration
  const recurringEventCount =
    (eventTypeObject?.recurringEvent?.count &&
      recurringEventCountQuery &&
      (parseInt(recurringEventCountQuery) <= eventTypeObject.recurringEvent.count
        ? parseInt(recurringEventCountQuery)
        : eventType.recurringEvent?.count)) ||
    null;

  return {
    props: {
      profile,
      eventType: eventTypeObject,
      booking: null,
      trpcState: ssr.dehydrate(),
      recurringEventCount,
      isDynamicGroupBooking: false,
      hasHashedBookingLink: true,
      hashedLink: link,
    },
  };
}<|MERGE_RESOLUTION|>--- conflicted
+++ resolved
@@ -1,9 +1,3 @@
-<<<<<<< HEAD
-import dayjs from "dayjs";
-import timezone from "dayjs/plugin/timezone";
-import utc from "dayjs/plugin/utc";
-=======
->>>>>>> 3f3ffa2b
 import { GetServerSidePropsContext } from "next";
 import { JSONObject } from "superjson/dist/types";
 
