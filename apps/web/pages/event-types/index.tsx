--- conflicted
+++ resolved
@@ -306,12 +306,7 @@
                       <Tooltip content={t("preview") as string}>
                         <Button
                           color="minimal"
-<<<<<<< HEAD
                           size="icon"
-=======
-                          className={classNames(!type.$disabled && "group-hover:text-black")}
-                          StartIcon={Icon.FiExternalLink}
->>>>>>> ca7a78dc
                           href={`${CAL_URL}/${group.profile.slug}/${type.slug}`}
                           StartIcon={Icon.FiExternalLink}
                           disabled={type.$disabled}
@@ -321,14 +316,9 @@
                       <Tooltip content={t("copy_link") as string}>
                         <Button
                           color="minimal"
-<<<<<<< HEAD
                           size="icon"
                           StartIcon={Icon.FiLink}
                           disabled={type.$disabled}
-=======
-                          className={classNames(type.$disabled && " opacity-30")}
-                          StartIcon={Icon.FiLink}
->>>>>>> ca7a78dc
                           onClick={() => {
                             showToast(t("link_copied"), "success");
                             navigator.clipboard.writeText(`${CAL_URL}/${group.profile.slug}/${type.slug}`);
@@ -337,7 +327,6 @@
                       </Tooltip>
                     </div>
                     <Dropdown>
-<<<<<<< HEAD
                       <DropdownMenuTrigger
                         className="focus:ring-brand-900 flex h-[36px] w-[36px] justify-center rounded-md bg-transparent text-gray-700 hover:bg-gray-100 focus:bg-gray-100 focus:outline-none focus:ring-2 focus:ring-offset-1"
                         data-testid={"event-type-options-" + type.id}>
@@ -353,30 +342,6 @@
                             StartIcon={Icon.FiEdit2}>
                             {t("edit") as string}
                           </Button>
-=======
-                      <DropdownMenuTrigger asChild data-testid={"event-type-options-" + type.id}>
-                        <Button
-                          type="button"
-                          size="icon"
-                          color="minimal"
-                          className={classNames(type.$disabled && " opacity-30")}
-                          StartIcon={Icon.FiMoreHorizontal}
-                        />
-                      </DropdownMenuTrigger>
-                      <DropdownMenuContent>
-                        <DropdownMenuItem className="outline-none">
-                          <Link href={"/event-types/" + type.id} passHref={true}>
-                            <Button
-                              type="button"
-                              size="sm"
-                              disabled={type.$disabled}
-                              color="minimal"
-                              StartIcon={Icon.FiEdit2}
-                              className="w-full">
-                              {t("edit") as string}
-                            </Button>
-                          </Link>
->>>>>>> ca7a78dc
                         </DropdownMenuItem>
                         <DropdownMenuItem className="outline-none">
                           <Button
@@ -384,10 +349,7 @@
                             color="minimal"
                             className={classNames("w-full rounded-none")}
                             data-testid={"event-type-duplicate-" + type.id}
-<<<<<<< HEAD
                             disabled={type.$disabled}
-=======
->>>>>>> ca7a78dc
                             StartIcon={Icon.FiCopy}
                             onClick={() => openModal(group, type)}>
                             {t("duplicate") as string}
@@ -413,15 +375,9 @@
                                 setDeleteDialogOpen(true);
                                 setDeleteDialogTypeId(type.id);
                               }}
-<<<<<<< HEAD
                               color="destructive"
                               StartIcon={Icon.FiTrash}
                               disabled={type.$disabled}
-=======
-                              color="warn"
-                              size="sm"
-                              StartIcon={Icon.FiTrash}
->>>>>>> ca7a78dc
                               className="w-full rounded-none">
                               {t("delete") as string}
                             </Button>
@@ -446,7 +402,6 @@
                   <DropdownMenuContent portalled>
                     <DropdownMenuItem className="outline-none">
                       <Link href={`${CAL_URL}/${group.profile.slug}/${type.slug}`}>
-<<<<<<< HEAD
                         <a target="_blank">
                           <Button
                             color="minimal"
@@ -455,17 +410,6 @@
                             {t("preview") as string}
                           </Button>
                         </a>
-=======
-                        <Button
-                          rel="noreferrer"
-                          target="_blank"
-                          color="minimal"
-                          size="sm"
-                          StartIcon={Icon.FiExternalLink}
-                          className="w-full rounded-none">
-                          {t("preview") as string}
-                        </Button>
->>>>>>> ca7a78dc
                       </Link>
                     </DropdownMenuItem>
                     <DropdownMenuItem className="outline-none">
@@ -509,13 +453,8 @@
                         type="button"
                         href={"/event-types/" + type.id}
                         color="minimal"
-<<<<<<< HEAD
                         className="w-full"
                         StartIcon={Icon.FiEdit}>
-=======
-                        className="w-full rounded-none"
-                        StartIcon={Icon.FiEdit2}>
->>>>>>> ca7a78dc
                         {t("edit") as string}
                       </Button>
                     </DropdownMenuItem>
@@ -537,12 +476,7 @@
                           setDeleteDialogOpen(true);
                           setDeleteDialogTypeId(type.id);
                         }}
-<<<<<<< HEAD
                         color="destructive"
-=======
-                        color="warn"
-                        size="sm"
->>>>>>> ca7a78dc
                         StartIcon={Icon.FiTrash}
                         className="w-full rounded-none">
                         {t("delete") as string}
