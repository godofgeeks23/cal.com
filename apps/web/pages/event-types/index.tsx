--- conflicted
+++ resolved
@@ -328,7 +328,8 @@
                                 size="sm"
                                 disabled={type.$disabled}
                                 color="minimal"
-                                StartIcon={Icon.FiEdit2}>
+                                StartIcon={Icon.FiEdit2}
+                                className="w-full">
                                 {t("edit") as string}
                               </Button>
                             </Link>
@@ -339,17 +340,10 @@
                               color="minimal"
                               size="sm"
                               disabled={type.$disabled}
-<<<<<<< HEAD
                               data-testid={"event-type-duplicate-" + type.id}
                               StartIcon={Icon.FiCopy}
                               onClick={() => openModal(group, type)}>
                               {t("duplicate") as string}
-=======
-                              color="minimal"
-                              StartIcon={Icon.FiEdit2}
-                              className="w-full">
-                              {t("edit") as string}
->>>>>>> ca7a78dc
                             </Button>
                           </DropdownMenuItem>
                           <DropdownMenuItem className="outline-none">
