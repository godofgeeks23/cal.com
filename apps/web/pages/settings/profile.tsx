import { TrashIcon } from "@heroicons/react/solid";
import crypto from "crypto";
import { GetServerSidePropsContext } from "next";
import { signOut } from "next-auth/react";
import { useRouter } from "next/router";
import { ComponentProps, FormEvent, RefObject, useEffect, useMemo, useRef, useState } from "react";

import { useLocale } from "@calcom/lib/hooks/useLocale";
import showToast from "@calcom/lib/notification";
import { Alert } from "@calcom/ui/Alert";
import Button from "@calcom/ui/Button";
import { Dialog, DialogTrigger } from "@calcom/ui/Dialog";
import { TextField } from "@calcom/ui/form/fields";

import { withQuery } from "@lib/QueryCell";
import { asStringOrNull, asStringOrUndefined } from "@lib/asStringOrNull";
import { getSession } from "@lib/auth";
import { nameOfDay } from "@lib/core/i18n/weekday";
import { isBrandingHidden } from "@lib/isBrandingHidden";
import prisma from "@lib/prisma";
import { trpc } from "@lib/trpc";
import { inferSSRProps } from "@lib/types/inferSSRProps";

import ImageUploader from "@components/ImageUploader";
import SettingsShell from "@components/SettingsShell";
import ConfirmationDialogContent from "@components/dialog/ConfirmationDialogContent";
import Avatar from "@components/ui/Avatar";
import Badge from "@components/ui/Badge";
import InfoBadge from "@components/ui/InfoBadge";
import ColorPicker from "@components/ui/colorpicker";
import Select from "@components/ui/form/Select";
import TimezoneSelect, { ITimezone } from "@components/ui/form/TimezoneSelect";

import { UpgradeToProDialog } from "../../components/UpgradeToProDialog";

type Props = inferSSRProps<typeof getServerSideProps>;

function HideBrandingInput(props: { hideBrandingRef: RefObject<HTMLInputElement>; user: Props["user"] }) {
  const { t } = useLocale();
  const [modalOpen, setModalOpen] = useState(false);

  return (
    <>
      <input
        id="hide-branding"
        name="hide-branding"
        type="checkbox"
        ref={props.hideBrandingRef}
        defaultChecked={isBrandingHidden(props.user)}
        className={
          "h-4 w-4 rounded-sm border-gray-300 text-neutral-900 focus:ring-neutral-800 disabled:opacity-50"
        }
        onClick={(e) => {
          if (!e.currentTarget.checked || props.user.plan !== "FREE") {
            return;
          }

          // prevent checking the input
          e.preventDefault();

          setModalOpen(true);
        }}
      />
      <UpgradeToProDialog modalOpen={modalOpen} setModalOpen={setModalOpen}>
        {t("remove_cal_branding_description")}
      </UpgradeToProDialog>
    </>
  );
}

function SettingsView(props: ComponentProps<typeof Settings> & { localeProp: string }) {
  const utils = trpc.useContext();
  const { t } = useLocale();
  const router = useRouter();
  const mutation = trpc.useMutation("viewer.updateProfile", {
    onSuccess: async () => {
      showToast(t("your_user_profile_updated_successfully"), "success");
      setHasErrors(false); // dismiss any open errors
      await utils.invalidateQueries(["viewer.me"]);
    },
    onError: (err) => {
      setHasErrors(true);
      setErrorMessage(err.message);
      document?.getElementsByTagName("main")[0]?.scrollTo({ top: 0, behavior: "smooth" });
    },
    async onSettled() {
      await utils.invalidateQueries(["viewer.i18n"]);
    },
  });

  const deleteAccount = async () => {
    await fetch("/api/user/me", {
      method: "DELETE",
      headers: {
        "Content-Type": "application/json",
      },
    }).catch((e) => {
      console.error(`Error Removing user: ${props.user.id}, email: ${props.user.email} :`, e);
    });
    if (process.env.NEXT_PUBLIC_WEBAPP_URL === "https://app.cal.com") {
      signOut({ callbackUrl: "/auth/logout?survey=true" });
    } else {
      signOut({ callbackUrl: "/auth/logout" });
    }
  };

  const localeOptions = useMemo(() => {
    return (router.locales || []).map((locale) => ({
      value: locale,
      label: new Intl.DisplayNames(props.localeProp, { type: "language" }).of(locale) || "",
    }));
  }, [props.localeProp, router.locales]);

  const themeOptions = [
    { value: "light", label: t("light") },
    { value: "dark", label: t("dark") },
  ];

  const timeFormatOptions = [
    { value: 12, label: t("12_hour") },
    { value: 24, label: t("24_hour") },
  ];
  const usernameRef = useRef<HTMLInputElement>(null!);
  const nameRef = useRef<HTMLInputElement>(null!);
  const emailRef = useRef<HTMLInputElement>(null!);
  const descriptionRef = useRef<HTMLTextAreaElement>(null!);
  const avatarRef = useRef<HTMLInputElement>(null!);
  const hideBrandingRef = useRef<HTMLInputElement>(null!);
  const allowDynamicGroupBookingRef = useRef<HTMLInputElement>(null!);
  const [selectedTheme, setSelectedTheme] = useState<typeof themeOptions[number] | undefined>();
  const [selectedTimeFormat, setSelectedTimeFormat] = useState({
    value: props.user.timeFormat || 12,
    label: timeFormatOptions.find((option) => option.value === props.user.timeFormat)?.label || 12,
  });
  const [selectedTimeZone, setSelectedTimeZone] = useState<ITimezone>(props.user.timeZone);
  const [selectedWeekStartDay, setSelectedWeekStartDay] = useState({
    value: props.user.weekStart,
    label: nameOfDay(props.localeProp, props.user.weekStart === "Sunday" ? 0 : 1),
  });

  const [selectedLanguage, setSelectedLanguage] = useState({
    value: props.localeProp || "",
    label: localeOptions.find((option) => option.value === props.localeProp)?.label || "",
  });
  const [imageSrc, setImageSrc] = useState<string>(props.user.avatar || "");
  const [hasErrors, setHasErrors] = useState(false);
  const [errorMessage, setErrorMessage] = useState("");
  const [brandColor, setBrandColor] = useState(props.user.brandColor);
  const [darkBrandColor, setDarkBrandColor] = useState(props.user.darkBrandColor);

  useEffect(() => {
    if (!props.user.theme) return;
    const userTheme = themeOptions.find((theme) => theme.value === props.user.theme);
    if (!userTheme) return;
    setSelectedTheme(userTheme);
    // eslint-disable-next-line react-hooks/exhaustive-deps
  }, []);

  async function updateProfileHandler(event: FormEvent<HTMLFormElement>) {
    event.preventDefault();

    const enteredUsername = usernameRef.current.value.toLowerCase();
    const enteredName = nameRef.current.value;
    const enteredEmail = emailRef.current.value;
    const enteredDescription = descriptionRef.current.value;
    const enteredAvatar = avatarRef.current.value;
    const enteredBrandColor = brandColor;
    const enteredDarkBrandColor = darkBrandColor;
    const enteredTimeZone = typeof selectedTimeZone === "string" ? selectedTimeZone : selectedTimeZone.value;
    const enteredWeekStartDay = selectedWeekStartDay.value;
    const enteredHideBranding = hideBrandingRef.current.checked;
    const enteredAllowDynamicGroupBooking = allowDynamicGroupBookingRef.current.checked;
    const enteredLanguage = selectedLanguage.value;
    const enteredTimeFormat = selectedTimeFormat.value;

    // TODO: Add validation

    mutation.mutate({
      username: enteredUsername,
      name: enteredName,
      email: enteredEmail,
      bio: enteredDescription,
      avatar: enteredAvatar,
      timeZone: enteredTimeZone,
      weekStart: asStringOrUndefined(enteredWeekStartDay),
      hideBranding: enteredHideBranding,
      allowDynamicBooking: enteredAllowDynamicGroupBooking,
      theme: asStringOrNull(selectedTheme?.value),
      brandColor: enteredBrandColor,
      darkBrandColor: enteredDarkBrandColor,
      locale: enteredLanguage,
      timeFormat: enteredTimeFormat,
    });
  }

  return (
    <form className="divide-y divide-gray-200 lg:col-span-9" onSubmit={updateProfileHandler}>
      {hasErrors && <Alert severity="error" title={errorMessage} />}
      <div className="py-6 lg:pb-8">
        <div className="flex flex-col lg:flex-row">
          <div className="flex-grow space-y-6">
            <div className="block rtl:space-x-reverse sm:flex sm:space-x-2">
              <div className="mb-6 w-full sm:w-1/2">
                <TextField
                  name="username"
                  addOnLeading={
                    <span className="inline-flex items-center rounded-l-sm border border-r-0 border-gray-300 bg-gray-50 px-3 text-sm text-gray-500">
                      {process.env.NEXT_PUBLIC_WEBSITE_URL}/
                    </span>
                  }
                  ref={usernameRef}
                  defaultValue={props.user.username || undefined}
                />
              </div>
              <div className="w-full sm:w-1/2">
                <label htmlFor="name" className="block text-sm font-medium text-gray-700">
                  {t("full_name")}
                </label>
                <input
                  ref={nameRef}
                  type="text"
                  name="name"
                  id="name"
                  autoComplete="given-name"
                  placeholder={t("your_name")}
                  required
                  className="mt-1 block w-full rounded-sm border border-gray-300 px-3 py-2 shadow-sm sm:text-sm"
                  defaultValue={props.user.name || undefined}
                />
              </div>
            </div>
            <div className="block sm:flex">
              <div className="mb-6 w-full sm:w-1/2">
                <label htmlFor="email" className="block text-sm font-medium text-gray-700">
                  {t("email")}
                </label>
                <input
                  ref={emailRef}
                  type="email"
                  name="email"
                  id="email"
                  placeholder={t("your_email")}
                  className="mt-1 block w-full rounded-sm border-gray-300 shadow-sm sm:text-sm"
                  defaultValue={props.user.email}
                />
                <p className="mt-2 text-sm text-gray-500" id="email-description">
                  {t("change_email_tip")}
                </p>
              </div>
            </div>

            <div>
              <label htmlFor="about" className="block text-sm font-medium text-gray-700">
                {t("about")}
              </label>
              <div className="mt-1">
                <textarea
                  ref={descriptionRef}
                  id="about"
                  name="about"
                  placeholder={t("little_something_about")}
                  rows={3}
                  defaultValue={props.user.bio || undefined}
                  className="mt-1 block w-full rounded-sm border-gray-300 shadow-sm sm:text-sm"></textarea>
              </div>
            </div>
            <div>
              <div className="mt-1 flex">
                <Avatar
                  alt={props.user.name || ""}
                  className="relative h-10 w-10 rounded-full"
                  gravatarFallbackMd5={props.user.emailMd5}
                  imageSrc={imageSrc}
                />
                <input
                  ref={avatarRef}
                  type="hidden"
                  name="avatar"
                  id="avatar"
                  placeholder="URL"
                  className="mt-1 block w-full rounded-sm border border-gray-300 px-3 py-2 shadow-sm focus:border-neutral-800 focus:outline-none focus:ring-neutral-800 sm:text-sm"
                  defaultValue={imageSrc}
                />
                <div className="flex items-center px-5">
                  <ImageUploader
                    target="avatar"
                    id="avatar-upload"
                    buttonMsg={t("change_avatar")}
                    handleAvatarChange={(newAvatar) => {
                      avatarRef.current.value = newAvatar;
                      const nativeInputValueSetter = Object.getOwnPropertyDescriptor(
                        window.HTMLInputElement.prototype,
                        "value"
                      )?.set;
                      nativeInputValueSetter?.call(avatarRef.current, newAvatar);
                      const ev2 = new Event("input", { bubbles: true });
                      avatarRef.current.dispatchEvent(ev2);
                      updateProfileHandler(ev2 as unknown as FormEvent<HTMLFormElement>);
                      setImageSrc(newAvatar);
                    }}
                    imageSrc={imageSrc}
                  />
                </div>
              </div>
              <hr className="mt-6" />
            </div>
            <div>
              <label htmlFor="language" className="block text-sm font-medium text-gray-700">
                {t("language")}
              </label>
              <div className="mt-1">
                <Select
                  id="languageSelect"
                  value={selectedLanguage || props.localeProp}
                  onChange={(v) => v && setSelectedLanguage(v)}
                  className="mt-1 block w-full rounded-sm capitalize shadow-sm  sm:text-sm"
                  options={localeOptions}
                />
              </div>
            </div>
            <div>
              <label htmlFor="timeZone" className="block text-sm font-medium text-gray-700">
                {t("timezone")}
              </label>
              <div className="mt-1">
                <TimezoneSelect
                  id="timeZone"
                  value={selectedTimeZone}
                  onChange={(v) => v && setSelectedTimeZone(v)}
                  className="mt-1 block w-full rounded-sm shadow-sm sm:text-sm"
                />
              </div>
            </div>
            <div>
              <label htmlFor="timeFormat" className="block text-sm font-medium text-gray-700">
                {t("time_format")}
              </label>
              <div className="mt-1">
                <Select
                  id="timeFormatSelect"
                  value={selectedTimeFormat || props.user.timeFormat}
                  onChange={(v) => v && setSelectedTimeFormat(v)}
                  className="mt-1 block w-full rounded-sm  capitalize shadow-sm  sm:text-sm"
                  options={timeFormatOptions}
                />
              </div>
            </div>
            <div>
              <label htmlFor="weekStart" className="block text-sm font-medium text-gray-700">
                {t("first_day_of_week")}
              </label>
              <div className="mt-1">
                <Select
                  id="weekStart"
                  value={selectedWeekStartDay}
                  onChange={(v) => v && setSelectedWeekStartDay(v)}
                  className="mt-1 block w-full rounded-sm capitalize shadow-sm sm:text-sm"
                  options={[
                    { value: "Sunday", label: nameOfDay(props.localeProp, 0) },
                    { value: "Monday", label: nameOfDay(props.localeProp, 1) },
                  ]}
                />
              </div>
            </div>
            <div className="relative mt-8 flex items-start">
              <div className="flex h-5 items-center">
                <input
                  id="dynamic-group-booking"
                  name="dynamic-group-booking"
                  type="checkbox"
                  ref={allowDynamicGroupBookingRef}
                  defaultChecked={props.user.allowDynamicBooking || false}
                  className="h-4 w-4 rounded-sm border-gray-300 text-neutral-900 "
                />
              </div>
              <div className="text-sm ltr:ml-3 rtl:mr-3">
                <label
                  htmlFor="dynamic-group-booking"
                  className="flex items-center font-medium text-gray-700">
                  {t("allow_dynamic_booking")} <InfoBadge content={t("allow_dynamic_booking_tooltip")} />
                </label>
              </div>
            </div>
            <div>
              <label htmlFor="theme" className="block text-sm font-medium text-gray-700">
                {t("single_theme")}
              </label>
              <div className="my-1">
                <Select
                  id="theme"
                  isDisabled={!selectedTheme}
                  defaultValue={selectedTheme || themeOptions[0]}
                  value={selectedTheme || themeOptions[0]}
                  onChange={(v) => v && setSelectedTheme(v)}
                  className="mt-1 block w-full rounded-sm shadow-sm sm:text-sm"
                  options={themeOptions}
                />
              </div>
              <div className="relative mt-8 flex items-start">
                <div className="flex h-5 items-center">
                  <input
                    id="theme-adjust-os"
                    name="theme-adjust-os"
                    type="checkbox"
                    onChange={(e) => setSelectedTheme(e.target.checked ? undefined : themeOptions[0])}
                    checked={!selectedTheme}
                    className="h-4 w-4 rounded-sm border-gray-300 text-neutral-900 "
                  />
                </div>
                <div className="text-sm ltr:ml-3 rtl:mr-3">
                  <label htmlFor="theme-adjust-os" className="font-medium text-gray-700">
                    {t("automatically_adjust_theme")}
                  </label>
                </div>
              </div>
            </div>
            <div className="block rtl:space-x-reverse sm:flex sm:space-x-2">
              <div className="mb-2 sm:w-1/2">
                <label htmlFor="brandColor" className="block text-sm font-medium text-gray-700">
                  {t("light_brand_color")}
                </label>
                <ColorPicker defaultValue={props.user.brandColor} onChange={setBrandColor} />
              </div>
              <div className="mb-2 sm:w-1/2">
                <label htmlFor="darkBrandColor" className="block text-sm font-medium text-gray-700">
                  {t("dark_brand_color")}
                </label>
                <ColorPicker defaultValue={props.user.darkBrandColor} onChange={setDarkBrandColor} />
              </div>
            </div>
            <div>
              <div className="relative flex items-start">
                <div className="flex h-5 items-center">
                  <HideBrandingInput user={props.user} hideBrandingRef={hideBrandingRef} />
                </div>
                <div className="text-sm ltr:ml-3 rtl:mr-3">
                  <label htmlFor="hide-branding" className="font-medium text-gray-700">
                    {t("disable_cal_branding")}{" "}
                    {props.user.plan !== "PRO" && <Badge variant="default">PRO</Badge>}
                  </label>
                  <p className="text-gray-500">{t("disable_cal_branding_description")}</p>
                </div>
              </div>
            </div>
            <h3 className="text-md mt-7 font-bold leading-6 text-red-700">{t("danger_zone")}</h3>
            <div>
              <div className="relative flex items-start">
                <Dialog>
                  <DialogTrigger asChild>
                    <Button
                      type="button"
                      color="warn"
                      StartIcon={TrashIcon}
                      className="border-2 border-red-700 text-red-700"
                      data-testid="delete-account">
                      {t("delete_account")}
                    </Button>
                  </DialogTrigger>
                  <ConfirmationDialogContent
                    variety="danger"
                    title={t("delete_account")}
                    confirmBtn={
                      <Button color="warn" data-testid="delete-account-confirm">
                        {t("confirm_delete_account")}
                      </Button>
                    }
                    onConfirm={() => deleteAccount()}>
                    {t("delete_account_confirmation_message")}
                  </ConfirmationDialogContent>
                </Dialog>
              </div>
            </div>
          </div>
        </div>
        <hr className="mt-8" />
        <div className="flex justify-end py-4">
          <Button type="submit">{t("save")}</Button>
        </div>
      </div>
    </form>
  );
}

const WithQuery = withQuery(["viewer.i18n"]);

export default function Settings(props: Props) {
  const { t } = useLocale();

  return (
<<<<<<< HEAD
    <SettingsShell heading={t("profile")} subtitle={t("edit_profile_info_description")}>
      <>
        <QueryCell
          query={query}
          success={({ data }) => <SettingsView {...props} localeProp={data.locale} />}
        />
      </>
    </SettingsShell>
=======
    <Shell heading={t("profile")} subtitle={t("edit_profile_info_description")}>
      <SettingsShell>
        <WithQuery success={({ data }) => <SettingsView {...props} localeProp={data.locale} />} />
      </SettingsShell>
    </Shell>
>>>>>>> f23cc8b9
  );
}

export const getServerSideProps = async (context: GetServerSidePropsContext) => {
  const session = await getSession(context);

  if (!session?.user?.id) {
    return { redirect: { permanent: false, destination: "/auth/login" } };
  }

  const user = await prisma.user.findUnique({
    where: {
      id: session.user.id,
    },
    select: {
      id: true,
      username: true,
      name: true,
      email: true,
      bio: true,
      avatar: true,
      timeZone: true,
      weekStart: true,
      hideBranding: true,
      theme: true,
      plan: true,
      brandColor: true,
      darkBrandColor: true,
      metadata: true,
      timeFormat: true,
      allowDynamicBooking: true,
    },
  });

  if (!user) {
    throw new Error("User seems logged in but cannot be found in the db");
  }

  return {
    props: {
      user: {
        ...user,
        emailMd5: crypto.createHash("md5").update(user.email).digest("hex"),
      },
    },
  };
};<|MERGE_RESOLUTION|>--- conflicted
+++ resolved
@@ -487,22 +487,9 @@
   const { t } = useLocale();
 
   return (
-<<<<<<< HEAD
     <SettingsShell heading={t("profile")} subtitle={t("edit_profile_info_description")}>
-      <>
-        <QueryCell
-          query={query}
-          success={({ data }) => <SettingsView {...props} localeProp={data.locale} />}
-        />
-      </>
+      <WithQuery success={({ data }) => <SettingsView {...props} localeProp={data.locale} />} />
     </SettingsShell>
-=======
-    <Shell heading={t("profile")} subtitle={t("edit_profile_info_description")}>
-      <SettingsShell>
-        <WithQuery success={({ data }) => <SettingsView {...props} localeProp={data.locale} />} />
-      </SettingsShell>
-    </Shell>
->>>>>>> f23cc8b9
   );
 }
 
