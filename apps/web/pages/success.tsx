--- conflicted
+++ resolved
@@ -20,7 +20,6 @@
 } from "@calcom/embed-core/embed-iframe";
 import { parseRecurringEvent } from "@calcom/lib";
 import CustomBranding from "@calcom/lib/CustomBranding";
-import { WEBSITE_URL } from "@calcom/lib/constants";
 import { getDefaultEvent } from "@calcom/lib/defaultEvents";
 import { useLocale } from "@calcom/lib/hooks/useLocale";
 import { getEveryFreqFor } from "@calcom/lib/recurringStrings";
@@ -540,7 +539,6 @@
                       </Link>
                     </div>
                   </div>
-<<<<<<< HEAD
                 )}
                 {session === null && !(userIsOwner || props.hideBranding) && (
                   <div className="border-bookinglightest text-booking-lighter pt-4 text-center text-xs dark:border-gray-900 dark:text-white">
@@ -568,175 +566,6 @@
                     </form>
                   </div>
                 )}
-=======
-                  {!needsConfirmation &&
-                    !isCancelled &&
-                    (!isCancellationMode ? (
-                      <div className="border-bookinglightest text-bookingdark mt-2 grid-cols-3 border-b py-4 text-left dark:border-gray-900 sm:grid">
-                        <span className="font-medium text-gray-700 ltr:mr-2 rtl:ml-2 dark:text-gray-50">
-                          {t("need_to_make_a_change")}
-                        </span>
-                        <div
-                          className={classNames(
-                            "items-center self-center ltr:mr-2 rtl:ml-2 dark:text-gray-50  sm:justify-center",
-                            !props.recurringBookings ? "flex sm:ml-7" : ""
-                          )}>
-                          <button className="underline" onClick={() => setIsCancellationMode(true)}>
-                            {t("cancel")}
-                          </button>
-                          {!props.recurringBookings && (
-                            <>
-                              <div className="mx-2">{t("or_lowercase")}</div>
-                              <div className="underline">
-                                <Link href={"/reschedule/" + bookingInfo?.uid}>{t("reschedule")}</Link>
-                              </div>
-                            </>
-                          )}
-                        </div>
-                      </div>
-                    ) : (
-                      <CancelBooking
-                        booking={{ uid: bookingInfo?.uid, title: bookingInfo?.title }}
-                        profile={{ name: props.profile.name, slug: props.profile.slug }}
-                        recurringEvent={eventType.recurringEvent}
-                        team={eventType?.team?.name}
-                        setIsCancellationMode={setIsCancellationMode}
-                        theme={isSuccessBookingPage ? props.profile.theme : "light"}
-                      />
-                    ))}
-                  {userIsOwner && !needsConfirmation && !isCancellationMode && !isCancelled && (
-                    <div className="border-bookinglightest mt-9 flex border-b pt-2 pb-4 text-center dark:border-gray-900 sm:mt-0 sm:pt-4">
-                      <span className="flex self-center font-medium text-gray-700 ltr:mr-2 rtl:ml-2 dark:text-gray-50">
-                        {t("add_to_calendar")}
-                      </span>
-                      <div className="-ml-16 flex flex-grow justify-center text-center">
-                        <Link
-                          href={
-                            `https://calendar.google.com/calendar/r/eventedit?dates=${date
-                              .utc()
-                              .format("YYYYMMDDTHHmmss[Z]")}/${date
-                              .add(props.eventType.length, "minute")
-                              .utc()
-                              .format("YYYYMMDDTHHmmss[Z]")}&text=${eventName}&details=${
-                              props.eventType.description
-                            }` +
-                            (typeof location === "string"
-                              ? "&location=" + encodeURIComponent(location)
-                              : "") +
-                            (props.eventType.recurringEvent
-                              ? "&recur=" +
-                                encodeURIComponent(new RRule(props.eventType.recurringEvent).toString())
-                              : "")
-                          }>
-                          <a className="mx-2 h-10 w-10 rounded-sm border border-neutral-200 px-3 py-2 dark:border-neutral-700 dark:text-white">
-                            <svg
-                              className="-mt-1.5 inline-block h-4 w-4"
-                              fill="currentColor"
-                              xmlns="http://www.w3.org/2000/svg"
-                              viewBox="0 0 24 24">
-                              <title>Google</title>
-                              <path d="M12.48 10.92v3.28h7.84c-.24 1.84-.853 3.187-1.787 4.133-1.147 1.147-2.933 2.4-6.053 2.4-4.827 0-8.6-3.893-8.6-8.72s3.773-8.72 8.6-8.72c2.6 0 4.507 1.027 5.907 2.347l2.307-2.307C18.747 1.44 16.133 0 12.48 0 5.867 0 .307 5.387.307 12s5.56 12 12.173 12c3.573 0 6.267-1.173 8.373-3.36 2.16-2.16 2.84-5.213 2.84-7.667 0-.76-.053-1.467-.173-2.053H12.48z" />
-                            </svg>
-                          </a>
-                        </Link>
-                        <Link
-                          href={
-                            encodeURI(
-                              "https://outlook.live.com/calendar/0/deeplink/compose?body=" +
-                                props.eventType.description +
-                                "&enddt=" +
-                                date.add(props.eventType.length, "minute").utc().format() +
-                                "&path=%2Fcalendar%2Faction%2Fcompose&rru=addevent&startdt=" +
-                                date.utc().format() +
-                                "&subject=" +
-                                eventName
-                            ) + (location ? "&location=" + location : "")
-                          }>
-                          <a
-                            className="mx-2 h-10 w-10 rounded-sm border border-neutral-200 px-3 py-2 dark:border-neutral-700 dark:text-white"
-                            target="_blank">
-                            <svg
-                              className="mr-1 -mt-1.5 inline-block h-4 w-4"
-                              fill="currentColor"
-                              xmlns="http://www.w3.org/2000/svg"
-                              viewBox="0 0 24 24">
-                              <title>Microsoft Outlook</title>
-                              <path d="M7.88 12.04q0 .45-.11.87-.1.41-.33.74-.22.33-.58.52-.37.2-.87.2t-.85-.2q-.35-.21-.57-.55-.22-.33-.33-.75-.1-.42-.1-.86t.1-.87q.1-.43.34-.76.22-.34.59-.54.36-.2.87-.2t.86.2q.35.21.57.55.22.34.31.77.1.43.1.88zM24 12v9.38q0 .46-.33.8-.33.32-.8.32H7.13q-.46 0-.8-.33-.32-.33-.32-.8V18H1q-.41 0-.7-.3-.3-.29-.3-.7V7q0-.41.3-.7Q.58 6 1 6h6.5V2.55q0-.44.3-.75.3-.3.75-.3h12.9q.44 0 .75.3.3.3.3.75V10.85l1.24.72h.01q.1.07.18.18.07.12.07.25zm-6-8.25v3h3v-3zm0 4.5v3h3v-3zm0 4.5v1.83l3.05-1.83zm-5.25-9v3h3.75v-3zm0 4.5v3h3.75v-3zm0 4.5v2.03l2.41 1.5 1.34-.8v-2.73zM9 3.75V6h2l.13.01.12.04v-2.3zM5.98 15.98q.9 0 1.6-.3.7-.32 1.19-.86.48-.55.73-1.28.25-.74.25-1.61 0-.83-.25-1.55-.24-.71-.71-1.24t-1.15-.83q-.68-.3-1.55-.3-.92 0-1.64.3-.71.3-1.2.85-.5.54-.75 1.3-.25.74-.25 1.63 0 .85.26 1.56.26.72.74 1.23.48.52 1.17.81.69.3 1.56.3zM7.5 21h12.39L12 16.08V17q0 .41-.3.7-.29.3-.7.3H7.5zm15-.13v-7.24l-5.9 3.54Z" />
-                            </svg>
-                          </a>
-                        </Link>
-                        <Link
-                          href={
-                            encodeURI(
-                              "https://outlook.office.com/calendar/0/deeplink/compose?body=" +
-                                props.eventType.description +
-                                "&enddt=" +
-                                date.add(props.eventType.length, "minute").utc().format() +
-                                "&path=%2Fcalendar%2Faction%2Fcompose&rru=addevent&startdt=" +
-                                date.utc().format() +
-                                "&subject=" +
-                                eventName
-                            ) + (location ? "&location=" + location : "")
-                          }>
-                          <a
-                            className="mx-2 h-10 w-10 rounded-sm border border-neutral-200 px-3 py-2 dark:border-neutral-700 dark:text-white"
-                            target="_blank">
-                            <svg
-                              className="mr-1 -mt-1.5 inline-block h-4 w-4"
-                              fill="currentColor"
-                              xmlns="http://www.w3.org/2000/svg"
-                              viewBox="0 0 24 24">
-                              <title>Microsoft Office</title>
-                              <path d="M21.53 4.306v15.363q0 .807-.472 1.433-.472.627-1.253.85l-6.888 1.974q-.136.037-.29.055-.156.019-.293.019-.396 0-.72-.105-.321-.106-.656-.292l-4.505-2.544q-.248-.137-.391-.366-.143-.23-.143-.515 0-.434.304-.738.304-.305.739-.305h5.831V4.964l-4.38 1.563q-.533.187-.856.658-.322.472-.322 1.03v8.078q0 .496-.248.912-.25.416-.683.651l-2.072 1.13q-.286.148-.571.148-.497 0-.844-.347-.348-.347-.348-.844V6.563q0-.62.33-1.19.328-.571.874-.881L11.07.285q.248-.136.534-.21.285-.075.57-.075.211 0 .38.031.166.031.364.093l6.888 1.899q.384.11.7.329.317.217.547.52.23.305.353.67.125.367.125.764zm-1.588 15.363V4.306q0-.273-.16-.478-.163-.204-.423-.28l-3.388-.93q-.397-.111-.794-.23-.397-.117-.794-.216v19.68l4.976-1.427q.26-.074.422-.28.161-.204.161-.477z" />
-                            </svg>
-                          </a>
-                        </Link>
-                        <Link href={"data:text/calendar," + eventLink()}>
-                          <a
-                            className="mx-2 h-10 w-10 rounded-sm border border-neutral-200 px-3 py-2 dark:border-neutral-700 dark:text-white"
-                            download={props.eventType.title + ".ics"}>
-                            <svg
-                              version="1.1"
-                              fill="currentColor"
-                              xmlns="http://www.w3.org/2000/svg"
-                              viewBox="0 0 1000 1000"
-                              className="mr-1 -mt-1.5 inline-block h-4 w-4">
-                              <title>{t("other")}</title>
-                              <path d="M971.3,154.9c0-34.7-28.2-62.9-62.9-62.9H611.7c-1.3,0-2.6,0.1-3.9,0.2V10L28.7,87.3v823.4L607.8,990v-84.6c1.3,0.1,2.6,0.2,3.9,0.2h296.7c34.7,0,62.9-28.2,62.9-62.9V154.9z M607.8,636.1h44.6v-50.6h-44.6v-21.9h44.6v-50.6h-44.6v-92h277.9v230.2c0,3.8-3.1,7-7,7H607.8V636.1z M117.9,644.7l-50.6-2.4V397.5l50.6-2.2V644.7z M288.6,607.3c17.6,0.6,37.3-2.8,49.1-7.2l9.1,48c-11,5.1-35.6,9.9-66.9,8.3c-85.4-4.3-127.5-60.7-127.5-132.6c0-86.2,57.8-136.7,133.2-140.1c30.3-1.3,53.7,4,64.3,9.2l-12.2,48.9c-12.1-4.9-28.8-9.2-49.5-8.6c-45.3,1.2-79.5,30.1-79.5,87.4C208.8,572.2,237.8,605.7,288.6,607.3z M455.5,665.2c-32.4-1.6-63.7-11.3-79.1-20.5l12.6-50.7c16.8,9.1,42.9,18.5,70.4,19.4c30.1,1,46.3-10.7,46.3-29.3c0-17.8-14-28.1-48.8-40.6c-46.9-16.4-76.8-41.7-76.8-81.5c0-46.6,39.3-84.1,106.8-87.1c33.3-1.5,58.3,4.2,76.5,11.2l-15.4,53.3c-12.1-5.3-33.5-12.8-62.3-12c-28.3,0.8-41.9,13.6-41.9,28.1c0,17.8,16.1,25.5,53.6,39c52.9,18.5,78.4,45.3,78.4,86.4C575.6,629.7,536.2,669.2,455.5,665.2z M935.3,842.7c0,14.9-12.1,27-27,27H611.7c-1.3,0-2.6-0.2-3.9-0.4V686.2h270.9c19.2,0,34.9-15.6,34.9-34.9V398.4c0-19.2-15.6-34.9-34.9-34.9h-47.1v-32.3H808v32.3h-44.8v-32.3h-22.7v32.3h-43.3v-32.3h-22.7v32.3H628v-32.3h-20.2v-203c1.31.2,2.6-0.4,3.9-0.4h296.7c14.9,0,27,12.1,27,27L935.3,842.7L935.3,842.7z" />
-                            </svg>
-                          </a>
-                        </Link>
-                      </div>
-                    </div>
-                  )}
-                  {session === null && !(userIsOwner || props.hideBranding) && (
-                    <div className="border-bookinglightest text-booking-lighter pt-4 text-center text-xs dark:border-gray-900 dark:text-white">
-                      <a href="https://cal.com/signup">{t("create_booking_link_with_calcom")}</a>
-
-                      <form
-                        onSubmit={(e) => {
-                          e.preventDefault();
-                          const target = e.target as typeof e.target & {
-                            email: { value: string };
-                          };
-                          router.push(`https://cal.com/signup?email=${target.email.value}`);
-                        }}
-                        className="mt-4 flex">
-                        <EmailInput
-                          name="email"
-                          id="email"
-                          defaultValue={router.query.email}
-                          className="focus:border-brand border-bookinglightest mt-0 block w-full rounded-sm border-gray-300 focus:ring-black dark:border-gray-900 dark:bg-black dark:text-white sm:text-sm"
-                          placeholder="rick.astley@cal.com"
-                        />
-                        <Button size="lg" type="submit" className="min-w-max" color="primary">
-                          {t("try_for_free")}
-                        </Button>
-                      </form>
-                    </div>
-                  )}
-                </div>
->>>>>>> 43a6e3f5
               </div>
             </div>
           </div>
