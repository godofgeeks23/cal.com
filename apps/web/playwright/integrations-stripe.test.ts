--- conflicted
+++ resolved
@@ -1,10 +1,5 @@
 import { expect, test } from "@playwright/test";
 
-<<<<<<< HEAD
-import { hasIntegrationInstalled } from "@calcom/app-store/utils";
-
-=======
->>>>>>> b94d1482
 import * as teardown from "./lib/teardown";
 import { selectFirstAvailableTimeSlotNextMonth, todo } from "./lib/testUtils";
 
