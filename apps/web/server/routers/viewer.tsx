import { BookingStatus, MembershipRole, Prisma } from "@prisma/client";
import dayjs from "dayjs";
import _ from "lodash";
import { JSONObject } from "superjson/dist/types";
import { z } from "zod";

import getApps, { getLocationOptions } from "@calcom/app-store/utils";
import { getCalendarCredentials, getConnectedCalendars } from "@calcom/core/CalendarManager";
import { checkPremiumUsername } from "@calcom/ee/lib/core/checkPremiumUsername";
import { bookingMinimalSelect } from "@calcom/prisma";
import { RecurringEvent } from "@calcom/types/Calendar";

import { checkRegularUsername } from "@lib/core/checkRegularUsername";
import { sendFeedbackEmail } from "@lib/emails/email-manager";
import jackson from "@lib/jackson";
import prisma from "@lib/prisma";
import {
  hostedCal,
  isSAMLAdmin,
  isSAMLLoginEnabled,
  samlProductID,
  samlTenantID,
  samlTenantProduct,
  tenantPrefix,
} from "@lib/saml";
import slugify from "@lib/slugify";

import { getTranslation } from "@server/lib/i18n";
import { apiKeysRouter } from "@server/routers/viewer/apiKeys";
import { availabilityRouter } from "@server/routers/viewer/availability";
import { bookingsRouter } from "@server/routers/viewer/bookings";
import { eventTypesRouter } from "@server/routers/viewer/eventTypes";
import { TRPCError } from "@trpc/server";

import { createProtectedRouter, createRouter } from "../createRouter";
import { resizeBase64Image } from "../lib/resizeBase64Image";
import { viewerTeamsRouter } from "./viewer/teams";
import { webhookRouter } from "./viewer/webhook";

const checkUsername =
  process.env.NEXT_PUBLIC_WEBSITE_URL === "https://cal.com" ? checkPremiumUsername : checkRegularUsername;

// things that unauthenticated users can query about themselves
const publicViewerRouter = createRouter()
  .query("session", {
    resolve({ ctx }) {
      return ctx.session;
    },
  })
  .query("i18n", {
    async resolve({ ctx }) {
      const { locale, i18n } = ctx;
      return {
        i18n,
        locale,
      };
    },
  })
  .mutation("samlTenantProduct", {
    input: z.object({
      email: z.string().email(),
    }),
    async resolve({ input, ctx }) {
      const { prisma } = ctx;
      const { email } = input;

      return await samlTenantProduct(prisma, email);
    },
  });

// routes only available to authenticated users
const loggedInViewerRouter = createProtectedRouter()
  .query("me", {
    resolve({ ctx: { user } }) {
      // Destructuring here only makes it more illegible
      // pick only the part we want to expose in the API
      return {
        id: user.id,
        name: user.name,
        username: user.username,
        email: user.email,
        startTime: user.startTime,
        endTime: user.endTime,
        bufferTime: user.bufferTime,
        locale: user.locale,
        timeFormat: user.timeFormat,
        avatar: user.avatar,
        createdDate: user.createdDate,
        trialEndsAt: user.trialEndsAt,
        completedOnboarding: user.completedOnboarding,
        twoFactorEnabled: user.twoFactorEnabled,
        disableImpersonation: user.disableImpersonation,
        identityProvider: user.identityProvider,
        brandColor: user.brandColor,
        darkBrandColor: user.darkBrandColor,
        plan: user.plan,
        away: user.away,
      };
    },
  })
  .mutation("deleteMe", {
    async resolve({ ctx }) {
      // Remove me from Stripe

      // Remove my account
      await ctx.prisma.user.delete({
        where: {
          id: ctx.user.id,
        },
      });
      return;
    },
  })
  .mutation("away", {
    input: z.object({
      away: z.boolean(),
    }),
    async resolve({ input, ctx }) {
      await ctx.prisma.user.update({
        where: {
          email: ctx.user.email,
        },
        data: {
          away: input.away,
        },
      });
    },
  })
  .query("eventTypes", {
    async resolve({ ctx }) {
      const { prisma } = ctx;
      const eventTypeSelect = Prisma.validator<Prisma.EventTypeSelect>()({
        id: true,
        title: true,
        description: true,
        length: true,
        schedulingType: true,
        recurringEvent: true,
        slug: true,
        hidden: true,
        price: true,
        currency: true,
        position: true,
        successRedirectUrl: true,
        hashedLink: true,
        users: {
          select: {
            id: true,
            username: true,
            name: true,
          },
        },
      });

      const user = await prisma.user.findUnique({
        where: {
          id: ctx.user.id,
        },
        select: {
          id: true,
          username: true,
          name: true,
          startTime: true,
          endTime: true,
          bufferTime: true,
          plan: true,
          teams: {
            where: {
              accepted: true,
            },
            select: {
              role: true,
              team: {
                select: {
                  id: true,
                  name: true,
                  slug: true,
                  logo: true,
                  members: {
                    select: {
                      userId: true,
                    },
                  },
                  eventTypes: {
                    select: eventTypeSelect,
                    orderBy: [
                      {
                        position: "desc",
                      },
                      {
                        id: "asc",
                      },
                    ],
                  },
                },
              },
            },
          },
          eventTypes: {
            where: {
              team: null,
            },
            select: eventTypeSelect,
            orderBy: [
              {
                position: "desc",
              },
              {
                id: "asc",
              },
            ],
          },
        },
      });

      if (!user) {
        throw new TRPCError({ code: "INTERNAL_SERVER_ERROR" });
      }

      // backwards compatibility, TMP:
      const typesRaw = await prisma.eventType.findMany({
        where: {
          userId: ctx.user.id,
        },
        select: eventTypeSelect,
        orderBy: [
          {
            position: "desc",
          },
          {
            id: "asc",
          },
        ],
      });

      type EventTypeGroup = {
        teamId?: number | null;
        profile: {
          slug: typeof user["username"];
          name: typeof user["name"];
        };
        metadata: {
          membershipCount: number;
          readOnly: boolean;
        };
        eventTypes: (typeof user.eventTypes[number] & { $disabled?: boolean })[];
      };

      let eventTypeGroups: EventTypeGroup[] = [];
      const eventTypesHashMap = user.eventTypes.concat(typesRaw).reduce((hashMap, newItem) => {
        const oldItem = hashMap[newItem.id] || {};
        hashMap[newItem.id] = { ...oldItem, ...newItem };
        return hashMap;
      }, {} as Record<number, EventTypeGroup["eventTypes"][number]>);
      const mergedEventTypes = Object.values(eventTypesHashMap).map((et, index) => ({
        ...et,
        $disabled: user.plan === "FREE" && index > 0,
      }));

      eventTypeGroups.push({
        teamId: null,
        profile: {
          slug: user.username,
          name: user.name,
        },
        eventTypes: _.orderBy(mergedEventTypes, ["position", "id"], ["desc", "asc"]),
        metadata: {
          membershipCount: 1,
          readOnly: false,
        },
      });

      eventTypeGroups = ([] as EventTypeGroup[]).concat(
        eventTypeGroups,
        user.teams.map((membership) => ({
          teamId: membership.team.id,
          profile: {
            name: membership.team.name,
            image: membership.team.logo || "",
            slug: "team/" + membership.team.slug,
          },
          metadata: {
            membershipCount: membership.team.members.length,
            readOnly: membership.role === MembershipRole.MEMBER,
          },
          eventTypes: membership.team.eventTypes,
        }))
      );

      const canAddEvents = user.plan !== "FREE" || eventTypeGroups[0].eventTypes.length < 1;

      return {
        viewer: {
          canAddEvents,
          plan: user.plan,
        },
        // don't display event teams without event types,
        eventTypeGroups: eventTypeGroups.filter((groupBy) => !!groupBy.eventTypes?.length),
        // so we can show a dropdown when the user has teams
        profiles: eventTypeGroups.map((group) => ({
          teamId: group.teamId,
          ...group.profile,
          ...group.metadata,
        })),
      };
    },
  })
  .query("bookings", {
    input: z.object({
      status: z.enum(["upcoming", "recurring", "past", "cancelled"]),
      limit: z.number().min(1).max(100).nullish(),
      cursor: z.number().nullish(), // <-- "cursor" needs to exist when using useInfiniteQuery, but can be any type
    }),
    async resolve({ ctx, input }) {
      // using offset actually because cursor pagination requires a unique column
      // for orderBy, but we don't use a unique column in our orderBy
      const take = input.limit ?? 10;
      const skip = input.cursor ?? 0;
      const { prisma, user } = ctx;
      const bookingListingByStatus = input.status;
      const bookingListingFilters: Record<typeof bookingListingByStatus, Prisma.BookingWhereInput[]> = {
        upcoming: [
          {
            endTime: { gte: new Date() },
            // These changes are needed to not show confirmed recurring events,
            // as rescheduling or cancel for recurring event bookings should be
            // handled separately for each occurrence
            OR: [
              {
                AND: [{ NOT: { recurringEventId: { equals: null } } }, { confirmed: false }],
              },
              {
                AND: [
                  { recurringEventId: { equals: null } },
                  { NOT: { status: { equals: BookingStatus.CANCELLED } } },
                  { NOT: { status: { equals: BookingStatus.REJECTED } } },
                ],
              },
            ],
          },
        ],
        recurring: [
          {
            endTime: { gte: new Date() },
            AND: [
              { NOT: { recurringEventId: { equals: null } } },
              { NOT: { status: { equals: BookingStatus.CANCELLED } } },
              { NOT: { status: { equals: BookingStatus.REJECTED } } },
            ],
          },
        ],
        past: [
          {
            endTime: { lte: new Date() },
            AND: [
              { NOT: { status: { equals: BookingStatus.CANCELLED } } },
              { NOT: { status: { equals: BookingStatus.REJECTED } } },
            ],
          },
        ],
        cancelled: [
          {
            OR: [
              { status: { equals: BookingStatus.CANCELLED } },
              { status: { equals: BookingStatus.REJECTED } },
            ],
          },
        ],
      };
      const bookingListingOrderby: Record<
        typeof bookingListingByStatus,
        Prisma.BookingOrderByWithAggregationInput
      > = {
        upcoming: { startTime: "asc" },
        recurring: { startTime: "asc" },
        past: { startTime: "desc" },
        cancelled: { startTime: "desc" },
      };
      const passedBookingsFilter = bookingListingFilters[bookingListingByStatus];
      const orderBy = bookingListingOrderby[bookingListingByStatus];
      const bookingsQuery = await prisma.booking.findMany({
        where: {
          OR: [
            {
              userId: user.id,
            },
            {
              attendees: {
                some: {
                  email: user.email,
                },
              },
            },
          ],
          AND: passedBookingsFilter,
        },
        select: {
          ...bookingMinimalSelect,
          uid: true,
          confirmed: true,
          rejected: true,
          recurringEventId: true,
          location: true,
          eventType: {
            select: {
              slug: true,
              id: true,
              eventName: true,
              price: true,
              recurringEvent: true,
              team: {
                select: {
                  name: true,
                },
              },
            },
          },
          status: true,
          paid: true,
          user: {
            select: {
              id: true,
            },
          },
          rescheduled: true,
        },
        orderBy,
        take: take + 1,
        skip,
      });

      const groupedRecurringBookings = await prisma.booking.groupBy({
        by: [Prisma.BookingScalarFieldEnum.recurringEventId],
        _count: true,
      });

      let bookings = bookingsQuery.map((booking) => {
        return {
          ...booking,
          eventType: {
            ...booking.eventType,
            recurringEvent: ((booking.eventType && booking.eventType.recurringEvent) || {}) as RecurringEvent,
          },
          startTime: booking.startTime.toISOString(),
          endTime: booking.endTime.toISOString(),
        };
      });
      const bookingsFetched = bookings.length;
      const seenBookings: Record<string, boolean> = {};

      // Remove duplicate recurring bookings for upcoming status.
      // Couldn't use distinct in query because the distinct column would be different for recurring and non recurring event.
      // We might be actually sending less then the limit, due to this filter
      // TODO: Figure out a way to fix it.
      if (bookingListingByStatus === "upcoming") {
        bookings = bookings.filter((booking) => {
          if (!booking.recurringEventId) {
            return true;
          }
          if (seenBookings[booking.recurringEventId]) {
            return false;
          }
          seenBookings[booking.recurringEventId] = true;
          return true;
        });
      }

      let nextCursor: typeof skip | null = skip;
      if (bookingsFetched > take) {
        nextCursor += bookingsFetched;
      } else {
        nextCursor = null;
      }

      return {
        bookings,
        groupedRecurringBookings,
        nextCursor,
      };
    },
  })
  .query("connectedCalendars", {
    async resolve({ ctx }) {
      const { user } = ctx;
      // get user's credentials + their connected integrations
      const calendarCredentials = getCalendarCredentials(user.credentials, user.id);

      // get all the connected integrations' calendars (from third party)
      const connectedCalendars = await getConnectedCalendars(calendarCredentials, user.selectedCalendars);

      if (connectedCalendars.length === 0) {
        /* As there are no connected calendars, delete the destination calendar if it exists */
        if (user.destinationCalendar) {
          await ctx.prisma.destinationCalendar.delete({
            where: { userId: user.id },
          });
          user.destinationCalendar = null;
        }
      } else if (!user.destinationCalendar) {
        /*
        There are connected calendars, but no destination calendar
        So create a default destination calendar with the first primary connected calendar
        */
        const { integration = "", externalId = "" } = connectedCalendars[0].primary ?? {};
        user.destinationCalendar = await ctx.prisma.destinationCalendar.create({
          data: {
            userId: user.id,
            integration,
            externalId,
          },
        });
      } else {
        /* There are connected calendars and a destination calendar */

        // Check if destinationCalendar exists in connectedCalendars
        const allCals = connectedCalendars.map((cal) => cal.calendars ?? []).flat();
        const destinationCal = allCals.find(
          (cal) =>
            cal.externalId === user.destinationCalendar?.externalId &&
            cal.integration === user.destinationCalendar?.integration
        );
        if (!destinationCal) {
          // If destinationCalendar is out of date, update it with the first primary connected calendar
          const { integration = "", externalId = "" } = connectedCalendars[0].primary ?? {};
          user.destinationCalendar = await ctx.prisma.destinationCalendar.update({
            where: { userId: user.id },
            data: {
              integration,
              externalId,
            },
          });
        }
      }

      return {
        connectedCalendars,
        destinationCalendar: user.destinationCalendar,
      };
    },
  })
  .mutation("setDestinationCalendar", {
    input: z.object({
      integration: z.string(),
      externalId: z.string(),
      eventTypeId: z.number().optional(),
      bookingId: z.number().optional(),
    }),
    async resolve({ ctx, input }) {
      const { user } = ctx;
      const { integration, externalId, eventTypeId, bookingId } = input;
      const calendarCredentials = getCalendarCredentials(user.credentials, user.id);
      const connectedCalendars = await getConnectedCalendars(calendarCredentials, user.selectedCalendars);
      const allCals = connectedCalendars.map((cal) => cal.calendars ?? []).flat();

      if (!allCals.find((cal) => cal.externalId === externalId && cal.integration === integration)) {
        throw new TRPCError({ code: "BAD_REQUEST", message: `Could not find calendar ${input.externalId}` });
      }

      let where;

      if (eventTypeId) where = { eventTypeId };
      else if (bookingId) where = { bookingId };
      else where = { userId: user.id };

      await ctx.prisma.destinationCalendar.upsert({
        where,
        update: {
          integration,
          externalId,
        },
        create: {
          ...where,
          integration,
          externalId,
        },
      });
    },
  })
  .mutation("enableOrDisableWeb3", {
    input: z.object({}),
    async resolve({ ctx }) {
      const { user } = ctx;
      const where = { userId: user.id, type: "metamask_web3" };

      const web3Credential = await ctx.prisma.credential.findFirst({
        where,
        select: {
          id: true,
          key: true,
        },
      });

      if (web3Credential) {
        return ctx.prisma.credential.delete({
          where: {
            id: web3Credential.id,
          },
        });
      } else {
        return ctx.prisma.credential.create({
          data: {
            type: "metamask_web3",
            key: {
              isWeb3Active: true,
            } as unknown as Prisma.InputJsonObject,
            userId: user.id,
          },
        });
      }
    },
  })
  .query("integrations", {
    input: z.object({
      variant: z.string().optional(),
      onlyInstalled: z.boolean().optional(),
    }),
    async resolve({ ctx, input }) {
      const { user } = ctx;
      const { variant, onlyInstalled } = input;
      const { credentials } = user;

<<<<<<< HEAD
      function countActive(items: { credentialIds: unknown[] }[]) {
        return items.reduce((acc, item) => acc + item.credentialIds.length, 0);
      }

      const apps = getApps(credentials).map(
=======
      let apps = getApps(credentials).map(
>>>>>>> 7536473c
        ({ credentials: _, credential: _1 /* don't leak to frontend */, ...app }) => ({
          ...app,
          credentialIds: credentials
            .filter((c) => {
              const slug = app.slug;
              if (slug === "giphy") {
                return c.type === "giphy_other";
              } else if (slug === "slack") {
                return c.type === "slack_app";
              }
              return c.appId === app.slug;
            })
            .map((c) => c.id),
        })
      );
      if (variant) {
        // `flatMap()` these work like `.filter()` but infers the types correctly
        apps = apps
          // variant check
          .flatMap((item) => (item.variant.startsWith(variant) ? [item] : []));
      }
      if (onlyInstalled) {
        apps = apps.flatMap((item) => (item.credentialIds.length > 0 || item.isGlobal ? [item] : []));
      }
      return {
        items: apps,
      };
    },
  })
  .query("web3Integration", {
    async resolve({ ctx }) {
      const { user } = ctx;

      const where = { userId: user.id, type: "metamask_web3" };

      const web3Credential = await ctx.prisma.credential.findFirst({
        where,
        select: {
          key: true,
        },
      });

      return {
        isWeb3Active: web3Credential ? (web3Credential.key as JSONObject).isWeb3Active : false,
      };
    },
  })
  .mutation("updateProfile", {
    input: z.object({
      username: z.string().optional(),
      name: z.string().optional(),
      email: z.string().optional(),
      bio: z.string().optional(),
      avatar: z.string().optional(),
      timeZone: z.string().optional(),
      weekStart: z.string().optional(),
      hideBranding: z.boolean().optional(),
      allowDynamicBooking: z.boolean().optional(),
      brandColor: z.string().optional(),
      darkBrandColor: z.string().optional(),
      theme: z.string().optional().nullable(),
      completedOnboarding: z.boolean().optional(),
      locale: z.string().optional(),
      timeFormat: z.number().optional(),
      disableImpersonation: z.boolean().optional(),
    }),
    async resolve({ input, ctx }) {
      const { user, prisma } = ctx;
      const data: Prisma.UserUpdateInput = {
        ...input,
      };
      if (input.username) {
        const username = slugify(input.username);
        // Only validate if we're changing usernames
        if (username !== user.username) {
          data.username = username;
          const response = await checkUsername(username);
          if (!response.available || ("premium" in response && response.premium)) {
            throw new TRPCError({ code: "BAD_REQUEST", message: response.message });
          }
        }
      }
      if (input.avatar) {
        data.avatar = await resizeBase64Image(input.avatar);
      }

      await prisma.user.update({
        where: {
          id: user.id,
        },
        data,
      });
    },
  })
  .mutation("eventTypeOrder", {
    input: z.object({
      ids: z.array(z.number()),
    }),
    async resolve({ input, ctx }) {
      const { prisma, user } = ctx;
      const allEventTypes = await ctx.prisma.eventType.findMany({
        select: {
          id: true,
        },
        where: {
          id: {
            in: input.ids,
          },
          OR: [
            {
              userId: user.id,
            },
            {
              users: {
                some: {
                  id: user.id,
                },
              },
            },
            {
              team: {
                members: {
                  some: {
                    userId: user.id,
                  },
                },
              },
            },
          ],
        },
      });
      const allEventTypeIds = new Set(allEventTypes.map((type) => type.id));
      if (input.ids.some((id) => !allEventTypeIds.has(id))) {
        throw new TRPCError({
          code: "UNAUTHORIZED",
        });
      }
      await Promise.all(
        _.reverse(input.ids).map((id, position) => {
          return prisma.eventType.update({
            where: {
              id,
            },
            data: {
              position,
            },
          });
        })
      );
    },
  })
  .mutation("eventTypePosition", {
    input: z.object({
      eventType: z.number(),
      action: z.string(),
    }),
    async resolve({ input, ctx }) {
      // This mutation is for the user to be able to order their event types by incrementing or decrementing the position number
      const { prisma } = ctx;
      if (input.eventType && input.action == "increment") {
        await prisma.eventType.update({
          where: {
            id: input.eventType,
          },
          data: {
            position: {
              increment: 1,
            },
          },
        });
      }

      if (input.eventType && input.action == "decrement") {
        await prisma.eventType.update({
          where: {
            id: input.eventType,
          },
          data: {
            position: {
              decrement: 1,
            },
          },
        });
      }
    },
  })
  .query("showSAMLView", {
    input: z.object({
      teamsView: z.boolean(),
      teamId: z.union([z.number(), z.null(), z.undefined()]),
    }),
    async resolve({ input, ctx }) {
      const { user } = ctx;
      const { teamsView, teamId } = input;

      if ((teamsView && !hostedCal) || (!teamsView && hostedCal)) {
        return {
          isSAMLLoginEnabled: false,
          hostedCal,
        };
      }

      let enabled = isSAMLLoginEnabled;

      // in teams view we already check for isAdmin
      if (teamsView) {
        enabled = enabled && user.plan === "PRO";
      } else {
        enabled = enabled && isSAMLAdmin(user.email);
      }

      let provider;
      if (enabled) {
        const { apiController } = await jackson();

        try {
          const resp = await apiController.getConfig({
            tenant: teamId ? tenantPrefix + teamId : samlTenantID,
            product: samlProductID,
          });
          provider = resp.provider;
        } catch (err) {
          console.error("Error getting SAML config", err);
          throw new TRPCError({ code: "BAD_REQUEST", message: "SAML configuration fetch failed" });
        }
      }

      return {
        isSAMLLoginEnabled: enabled,
        hostedCal,
        provider,
      };
    },
  })
  .mutation("updateSAMLConfig", {
    input: z.object({
      encodedRawMetadata: z.string(),
      teamId: z.union([z.number(), z.null(), z.undefined()]),
    }),
    async resolve({ input }) {
      const { encodedRawMetadata, teamId } = input;

      const { apiController } = await jackson();

      try {
        return await apiController.config({
          encodedRawMetadata,
          defaultRedirectUrl: `${process.env.NEXT_PUBLIC_WEBAPP_URL}/api/auth/saml/idp`,
          redirectUrl: JSON.stringify([`${process.env.NEXT_PUBLIC_WEBAPP_URL}/*`]),
          tenant: teamId ? tenantPrefix + teamId : samlTenantID,
          product: samlProductID,
        });
      } catch (err) {
        console.error("Error setting SAML config", err);
        throw new TRPCError({ code: "BAD_REQUEST" });
      }
    },
  })
  .mutation("deleteSAMLConfig", {
    input: z.object({
      teamId: z.union([z.number(), z.null(), z.undefined()]),
    }),
    async resolve({ input }) {
      const { teamId } = input;

      const { apiController } = await jackson();

      try {
        return await apiController.deleteConfig({
          tenant: teamId ? tenantPrefix + teamId : samlTenantID,
          product: samlProductID,
        });
      } catch (err) {
        console.error("Error deleting SAML configuration", err);
        throw new TRPCError({ code: "BAD_REQUEST" });
      }
    },
  })
  .mutation("submitFeedback", {
    input: z.object({
      rating: z.string(),
      comment: z.string(),
    }),
    async resolve({ input, ctx }) {
      const { rating, comment } = input;

      const feedback = {
        userId: ctx.user.id,
        rating: rating,
        comment: comment,
      };

      await ctx.prisma.feedback.create({
        data: {
          date: dayjs().toISOString(),
          userId: ctx.user.id,
          rating: rating,
          comment: comment,
        },
      });

      if (process.env.SEND_FEEDBACK_EMAIL && comment) sendFeedbackEmail(feedback);
    },
  })
  .query("locationOptions", {
    async resolve({ ctx }) {
      const credentials = await prisma.credential.findMany({
        where: {
          userId: ctx.user.id,
        },
        select: {
          id: true,
          type: true,
          key: true,
          userId: true,
          appId: true,
        },
      });

      const integrations = getApps(credentials);

      const t = await getTranslation(ctx.user.locale ?? "en", "common");

      const locationOptions = getLocationOptions(integrations, t);

      return locationOptions;
    },
  });

export const viewerRouter = createRouter()
  .merge(publicViewerRouter)
  .merge(loggedInViewerRouter)
  .merge("bookings.", bookingsRouter)
  .merge("eventTypes.", eventTypesRouter)
  .merge("availability.", availabilityRouter)
  .merge("teams.", viewerTeamsRouter)
  .merge("webhook.", webhookRouter)
  .merge("apiKeys.", apiKeysRouter);<|MERGE_RESOLUTION|>--- conflicted
+++ resolved
@@ -619,15 +619,11 @@
       const { variant, onlyInstalled } = input;
       const { credentials } = user;
 
-<<<<<<< HEAD
       function countActive(items: { credentialIds: unknown[] }[]) {
         return items.reduce((acc, item) => acc + item.credentialIds.length, 0);
       }
 
-      const apps = getApps(credentials).map(
-=======
       let apps = getApps(credentials).map(
->>>>>>> 7536473c
         ({ credentials: _, credential: _1 /* don't leak to frontend */, ...app }) => ({
           ...app,
           credentialIds: credentials
