{
  "name": "calcom-monorepo",
  "version": "0.0.0",
  "private": true,
  "workspaces": [
    "apps/*",
    "packages/*",
    "packages/embeds/*",
    "packages/app-store/*"
  ],
  "scripts": {
    "build": "turbo run build --scope=\"@calcom/web\" --include-dependencies",
    "clean": "turbo run clean && rm -rf node_modules",
    "db-deploy": "turbo run db-deploy",
    "db-seed": "turbo run db-seed",
    "db-studio": "yarn workspace @calcom/prisma db-studio",
    "deploy": "turbo run deploy",
    "dev": "turbo run dev --scope=\"@calcom/web\"",
    "dev:all": "yarn predev && turbo run dev --scope=\"@calcom/web\" --scope=\"@calcom/website\" --scope=\"@calcom/console\"",
    "dev:api": "yarn predev && turbo run dev --scope=\"@calcom/web\" --scope=\"@calcom/api\"",
    "dev:console": "yarn predev && turbo run dev --scope=\"@calcom/web\" --scope=\"@calcom/console\"",
    "dev:swagger": "yarn predev && turbo run dev --scope=\"@calcom/api\" --scope=\"@calcom/swagger\"",
    "dev:website": "yarn predev && turbo run dev --scope=\"@calcom/web\" --scope=\"@calcom/website\"",
    "docs-dev": "yarn predev && turbo run dev --scope=\"@calcom/docs\"",
    "docs-build": "turbo run build --scope=\"@calcom/docs\" --include-dependencies",
    "docs-start": "turbo run start --scope=\"@calcom/docs\"",
    "dx": "yarn predev && (git submodule update || true) && turbo run dx",
    "format": "prettier --write \"**/*.{ts,tsx,md}\"",
    "heroku-postbuild": "turbo run @calcom/web#build",
    "lint": "turbo run lint",
    "lint:report": "turbo run lint:report",
    "postinstall": "turbo run post-install",
    "pre-commit": "lint-staged",
    "env-check:common": "dotenv-checker --schema .env.example --env .env",
    "env-check:app-store": "dotenv-checker --schema .env.appStore.example --env .env.appStore",
    "predev": "yarn && yarn env-check:common && yarn env-check:app-store ",
    "prepare": "husky install",
    "start": "turbo run start --scope=\"@calcom/web\"",
    "test": "turbo run test",
    "test-playwright": "yarn playwright test --config=tests/config/playwright.config.ts",
    "embed-tests-quick": "turbo run embed-tests-quick",
    "embed-tests": "turbo run embed-tests",
    "test-e2e": "turbo run test-e2e --concurrency=1",
    "type-check": "turbo run type-check",
<<<<<<< HEAD
    "app-store": "yarn workspace @calcom/app-store-cli cli"
=======
    "embed-tests-prepare": "yarn workspace @calcom/prisma db-reset && yarn build"
>>>>>>> 7d2c0ab4
  },
  "devDependencies": {
    "dotenv-checker": "^1.1.5",
    "husky": "^8.0.1",
    "lint-staged": "^12.4.1",
    "prettier": "^2.5.1"
  },
  "dependencies": {
    "turbo": "1.2.9"
  },
  "resolutions": {
    "@types/node": "14.17.6",
    "@types/react": "18.0.9",
    "@types/react-dom": "18.0.4"
  },
  "lint-staged": {
    "apps/**/*.{js,ts,jsx,tsx}": [
      "prettier --write",
      "eslint --fix"
    ],
    "*.json": [
      "prettier --write"
    ],
    "packages/prisma/schema.prisma": [
      "prisma format"
    ]
  },
  "engines": {
    "node": ">=14.x <15",
    "npm": ">=7.0.0",
    "yarn": ">=1.19.0 < 2.0.0"
  },
  "packageManager": "yarn@1.22.17"
}<|MERGE_RESOLUTION|>--- conflicted
+++ resolved
@@ -42,11 +42,8 @@
     "embed-tests": "turbo run embed-tests",
     "test-e2e": "turbo run test-e2e --concurrency=1",
     "type-check": "turbo run type-check",
-<<<<<<< HEAD
-    "app-store": "yarn workspace @calcom/app-store-cli cli"
-=======
+    "app-store": "yarn workspace @calcom/app-store-cli cli",
     "embed-tests-prepare": "yarn workspace @calcom/prisma db-reset && yarn build"
->>>>>>> 7d2c0ab4
   },
   "devDependencies": {
     "dotenv-checker": "^1.1.5",
