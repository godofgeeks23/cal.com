{
  "name": "calendso",
  "version": "1.0.0",
  "private": true,
  "scripts": {
    "analyze": "ANALYZE=true next build",
    "analyze:server": "BUNDLE_ANALYZE=server next build",
    "analyze:browser": "BUNDLE_ANALYZE=browser next build",
    "dev": "next dev",
    "db-up": "docker-compose up -d",
    "db-migrate": "yarn prisma migrate dev",
    "db-seed": "yarn prisma db seed",
    "db-nuke": "docker-compose down --volumes --remove-orphans",
    "dx": "cross-env BASE_URL=http://localhost:3000 JWT_SECRET=secret DATABASE_URL=postgresql://postgres:@localhost:5450/calendso run-s db-up db-migrate db-seed dev",
    "test": "jest",
    "test-playwright": "jest --config jest.playwright.config.js",
    "test-playwright-lcov": "cross-env PLAYWRIGHT_HEADLESS=1 PLAYWRIGHT_COVERAGE=1 yarn test-playwright && nyc report --reporter=lcov",
    "test-codegen": "yarn playwright codegen http://localhost:3000",
    "type-check": "tsc --pretty --noEmit",
    "build": "next build",
    "start": "next start",
    "ts-node": "ts-node --compiler-options \"{\\\"module\\\":\\\"commonjs\\\"}\"",
    "postinstall": "prisma generate",
    "pre-commit": "lint-staged",
    "lint": "eslint . --ext .ts,.js,.tsx,.jsx",
    "prepare": "husky install",
    "check-changed-files": "yarn ts-node scripts/ts-check-changed-files.ts"
  },
  "prisma": {
    "seed": "yarn ts-node ./prisma/seed.ts"
  },
  "engines": {
    "node": "14.x",
    "yarn": ">=1.19.0 < 2.0.0"
  },
  "dependencies": {
    "@daily-co/daily-js": "^0.16.0",
    "@headlessui/react": "^1.4.1",
    "@heroicons/react": "^1.0.4",
    "@hookform/resolvers": "^2.8.1",
    "@jitsu/sdk-js": "^2.2.4",
<<<<<<< HEAD
    "@prisma/client": "^3.3.0",
=======
    "@prisma/client": "^2.30.2",
    "@next/bundle-analyzer": "11.1.2",
>>>>>>> 1649d41d
    "@radix-ui/react-avatar": "^0.1.0",
    "@radix-ui/react-collapsible": "^0.1.0",
    "@radix-ui/react-dialog": "^0.1.0",
    "@radix-ui/react-dropdown-menu": "^0.1.1",
    "@radix-ui/react-id": "^0.1.0",
    "@radix-ui/react-slider": "^0.1.1",
    "@radix-ui/react-switch": "^0.1.0",
    "@radix-ui/react-tooltip": "^0.1.0",
    "@stripe/react-stripe-js": "^1.4.1",
    "@stripe/stripe-js": "^1.16.0",
    "@tailwindcss/forms": "^0.3.4",
    "@trpc/client": "^9.10.1",
    "@trpc/next": "^9.10.1",
    "@trpc/react": "^9.10.1",
    "@trpc/server": "^9.10.1",
    "@wojtekmaj/react-daterange-picker": "^3.3.1",
    "accept-language-parser": "^1.5.0",
    "async": "^3.2.1",
    "bcryptjs": "^2.4.3",
    "classnames": "^2.3.1",
    "dayjs": "^1.10.6",
    "dayjs-business-time": "^1.0.4",
    "googleapis": "^84.0.0",
    "handlebars": "^4.7.7",
    "ical.js": "^1.4.0",
    "ics": "^2.31.0",
    "jimp": "^0.16.1",
    "lodash": "^4.17.21",
    "micro": "^9.3.4",
    "next": "^11.1.1",
    "next-auth": "^3.28.0",
    "next-i18next": "^8.8.0",
    "next-seo": "^4.26.0",
    "next-transpile-modules": "^8.0.0",
    "nodemailer": "^6.6.3",
    "otplib": "^12.0.1",
    "qrcode": "^1.4.4",
    "react": "17.0.2",
    "react-dom": "17.0.2",
    "react-easy-crop": "^3.5.2",
    "react-hook-form": "^7.17.5",
    "react-hot-toast": "^2.1.0",
    "react-intl": "^5.20.7",
    "react-multi-email": "^0.5.3",
    "react-phone-number-input": "^3.1.25",
    "react-query": "^3.23.1",
    "react-router-dom": "^5.2.0",
    "react-select": "^4.3.1",
    "react-timezone-select": "^1.1.12",
    "react-use-intercom": "1.4.0",
    "short-uuid": "^4.2.0",
    "stripe": "^8.168.0",
    "superjson": "1.7.5",
    "tsdav": "1.0.6",
    "tslog": "^3.2.1",
    "uuid": "^8.3.2",
    "zod": "^3.8.2"
  },
  "devDependencies": {
    "@trivago/prettier-plugin-sort-imports": "2.0.4",
    "@types/accept-language-parser": "1.5.2",
    "@types/async": "^3.2.7",
    "@types/bcryptjs": "^2.4.2",
    "@types/jest": "^27.0.1",
    "@types/lodash": "^4.14.175",
    "@types/micro": "^7.3.6",
    "@types/node": "^16.10.2",
    "@types/nodemailer": "^6.4.4",
    "@types/qrcode": "^1.4.1",
    "@types/react": "^17.0.18",
    "@types/react-phone-number-input": "^3.0.13",
    "@types/react-select": "^4.0.17",
    "@types/stripe": "^8.0.417",
    "@types/uuid": "8.3.1",
    "@typescript-eslint/eslint-plugin": "^4.33.0",
    "@typescript-eslint/parser": "^4.29.2",
    "autoprefixer": "^10.3.1",
    "babel": "^6.23.0",
    "babel-jest": "^27.2.4",
    "babel-plugin-istanbul": "^6.1.1",
    "cross-env": "^7.0.3",
    "eslint": "^7.32.0",
    "eslint-config-prettier": "^8.3.0",
    "eslint-plugin-prettier": "^3.4.0",
    "eslint-plugin-react": "^7.25.1",
    "eslint-plugin-react-hooks": "^4.2.0",
    "husky": "^7.0.1",
    "jest": "^27.2.2",
    "jest-playwright": "^0.0.1",
    "jest-playwright-preset": "^1.7.0",
    "kont": "^0.5.1",
    "lint-staged": "^11.1.2",
    "mockdate": "^3.0.5",
    "npm-run-all": "^4.1.5",
    "nyc": "^15.1.0",
    "playwright": "^1.15.2",
    "postcss": "^8.3.11",
    "prettier": "^2.3.2",
    "prisma": "^3.3.0",
    "tailwindcss": "^2.2.16",
    "ts-jest": "^27.0.5",
    "ts-node": "^10.2.1",
    "typescript": "^4.4.4"
  },
  "lint-staged": {
    "./{*,{ee,pages,components,lib,prisma}/**/*}.{js,ts,jsx,tsx}": [
      "prettier --write",
      "eslint"
    ]
  }
}<|MERGE_RESOLUTION|>--- conflicted
+++ resolved
@@ -39,12 +39,8 @@
     "@heroicons/react": "^1.0.4",
     "@hookform/resolvers": "^2.8.1",
     "@jitsu/sdk-js": "^2.2.4",
-<<<<<<< HEAD
     "@prisma/client": "^3.3.0",
-=======
-    "@prisma/client": "^2.30.2",
     "@next/bundle-analyzer": "11.1.2",
->>>>>>> 1649d41d
     "@radix-ui/react-avatar": "^0.1.0",
     "@radix-ui/react-collapsible": "^0.1.0",
     "@radix-ui/react-dialog": "^0.1.0",
