import type { App_RoutingForms_Form } from "@prisma/client";
import Link from "next/link";
import { useEffect, useState } from "react";
import type { UseFormReturn } from "react-hook-form";
import { Controller, useForm } from "react-hook-form";

import { ShellMain } from "@calcom/features/shell/Shell";
import useApp from "@calcom/lib/hooks/useApp";
import { useLocale } from "@calcom/lib/hooks/useLocale";
import { trpc } from "@calcom/trpc/react";
import type {
  AppGetServerSidePropsContext,
  AppPrisma,
  AppSsrInit,
  AppUser,
} from "@calcom/types/AppGetServerSideProps";
import {
  Alert,
  Badge,
  Button,
  ButtonGroup,
  Dialog,
  DialogClose,
  DialogContent,
  DialogFooter,
  DialogHeader,
  DropdownMenuSeparator,
  Form,
  Meta,
  SettingsToggle,
  showToast,
  TextAreaField,
  TextField,
  Tooltip,
  VerticalDivider,
} from "@calcom/ui";
<<<<<<< HEAD
import { ExternalLink, Link as LinkIcon, Download, Code, Trash } from "@calcom/ui/components/icon";
=======
import {
  FiExternalLink,
  FiLink,
  FiDownload,
  FiCode,
  FiTrash,
  FiMessageCircle,
} from "@calcom/ui/components/icon";
>>>>>>> c8b87437

import { RoutingPages } from "../lib/RoutingPages";
import { getSerializableForm } from "../lib/getSerializableForm";
import { processRoute } from "../lib/processRoute";
import type { Response, Route, SerializableForm } from "../types/types";
import { FormAction, FormActionsDropdown, FormActionsProvider } from "./FormActions";
import FormInputFields from "./FormInputFields";
import RoutingNavBar from "./RoutingNavBar";

type RoutingForm = SerializableForm<App_RoutingForms_Form>;

export type RoutingFormWithResponseCount = RoutingForm & {
  _count: {
    responses: number;
  };
};

const Actions = ({
  form,
  mutation,
}: {
  form: RoutingFormWithResponseCount;
  mutation: {
    isLoading: boolean;
  };
}) => {
  const { t } = useLocale();
  const { data: typeformApp } = useApp("typeform");

  return (
    <div className="flex items-center">
      <FormAction className="self-center" data-testid="toggle-form" action="toggle" routingForm={form} />
      <VerticalDivider />
      <ButtonGroup combined containerProps={{ className: "hidden md:inline-flex items-center" }}>
        <Tooltip content={t("preview")}>
          <FormAction
            routingForm={form}
            color="secondary"
            target="_blank"
            variant="icon"
            type="button"
            rel="noreferrer"
            action="preview"
            StartIcon={ExternalLink}
          />
        </Tooltip>
        <FormAction
          routingForm={form}
          action="copyLink"
          color="secondary"
          variant="icon"
          type="button"
          StartIcon={LinkIcon}
          tooltip={t("copy_link_to_form")}
        />

        <Tooltip content="Download Responses">
          <FormAction
            data-testid="download-responses"
            routingForm={form}
            action="download"
            color="secondary"
            variant="icon"
            type="button"
            StartIcon={Download}
          />
        </Tooltip>
        <FormAction
          routingForm={form}
          action="embed"
          color="secondary"
          variant="icon"
          StartIcon={Code}
          tooltip={t("embed")}
        />
        <DropdownMenuSeparator />
        <FormAction
          routingForm={form}
          action="_delete"
          // className="mr-3"
          variant="icon"
          StartIcon={Trash}
          color="secondary"
          type="button"
          tooltip={t("delete")}
        />
        {typeformApp?.isInstalled ? (
          <FormActionsDropdown form={form}>
            <FormAction
              data-testid="copy-redirect-url"
              routingForm={form}
              action="copyRedirectUrl"
              color="minimal"
              type="button"
              StartIcon={LinkIcon}>
              {t("Copy Typeform Redirect Url")}
            </FormAction>
          </FormActionsDropdown>
        ) : null}
      </ButtonGroup>

      <div className="flex md:hidden">
        <FormActionsDropdown form={form}>
          <FormAction
            routingForm={form}
            color="minimal"
            target="_blank"
            type="button"
            rel="noreferrer"
            action="preview"
            StartIcon={ExternalLink}>
            {t("preview")}
          </FormAction>
          <FormAction
            action="copyLink"
            className="w-full"
            routingForm={form}
            color="minimal"
            type="button"
            StartIcon={LinkIcon}>
            {t("copy_link_to_form")}
          </FormAction>
          <FormAction
            action="download"
            routingForm={form}
            className="w-full"
            color="minimal"
            type="button"
            StartIcon={Download}>
            {t("download_responses")}
          </FormAction>
          <FormAction
            action="embed"
            routingForm={form}
            color="minimal"
            type="button"
            className="w-full"
            StartIcon={Code}>
            {t("embed")}
          </FormAction>
          {typeformApp ? (
            <FormAction
              data-testid="copy-redirect-url"
              routingForm={form}
              action="copyRedirectUrl"
              color="minimal"
              type="button"
              StartIcon={LinkIcon}>
              {t("Copy Typeform Redirect Url")}
            </FormAction>
          ) : null}
          <DropdownMenuSeparator />
          <FormAction
            action="_delete"
            routingForm={form}
            className="w-full"
            type="button"
            color="destructive"
            StartIcon={Trash}>
            {t("delete")}
          </FormAction>
        </FormActionsDropdown>
      </div>
      <VerticalDivider />
      <Button data-testid="update-form" loading={mutation.isLoading} type="submit" color="primary">
        {t("save")}
      </Button>
    </div>
  );
};

type SingleFormComponentProps = {
  form: RoutingFormWithResponseCount;
  appUrl: string;
  Page: React.FC<{
    form: RoutingFormWithResponseCount;
    appUrl: string;
    hookForm: UseFormReturn<RoutingFormWithResponseCount>;
  }>;
};

function SingleForm({ form, appUrl, Page }: SingleFormComponentProps) {
  const utils = trpc.useContext();
  const { t } = useLocale();

  const [isTestPreviewOpen, setIsTestPreviewOpen] = useState(false);
  const [response, setResponse] = useState<Response>({});
  const [decidedAction, setDecidedAction] = useState<Route["action"] | null>(null);

  function testRouting() {
    const action = processRoute({ form, response });
    setDecidedAction(action);
  }

  const hookForm = useForm({
    defaultValues: form,
  });

  useEffect(() => {
    hookForm.reset(form);
  }, [form, hookForm]);

  const mutation = trpc.viewer.appRoutingForms.formMutation.useMutation({
    onSuccess() {
      showToast("Form updated successfully.", "success");
    },
    onError(e) {
      if (e.message) {
        showToast(e.message, "error");
        return;
      }
      showToast(`Something went wrong`, "error");
    },
    onSettled() {
      utils.viewer.appRoutingForms.formQuery.invalidate({ id: form.id });
    },
  });
  const connectedForms = form.connectedForms;

  return (
    <>
      <Form
        form={hookForm}
        handleSubmit={(data) => {
          // eslint-disable-next-line @typescript-eslint/ban-ts-comment
          //@ts-ignore
          mutation.mutate({
            ...data,
          });
        }}>
        <FormActionsProvider appUrl={appUrl}>
          <Meta title={form.name} description={form.description || ""} />
          <ShellMain
            upButton={!!form.description?.length}
            heading={form.name}
            subtitle={form.description || ""}
            backPath={`/${appUrl}/forms`}
            CTA={<Actions form={form} mutation={mutation} />}>
            <div className="-mx-4 px-4 sm:px-6 md:-mx-8 md:px-8">
              <div className="flex flex-col items-center md:flex-row md:items-start">
                <div className="lg:min-w-72 lg:max-w-72 mb-6 md:mr-6">
                  <TextField
                    type="text"
                    label="Routing forms"
                    containerClassName="mb-6"
                    placeholder={t("title")}
                    {...hookForm.register("name")}
                  />
                  <TextAreaField
                    rows={3}
                    id="description"
                    data-testid="description"
                    placeholder={t("form_description_placeholder")}
                    {...hookForm.register("description")}
                    defaultValue={form.description || ""}
                  />

                  <div className="mt-6">
                    <Controller
                      name="settings.emailOwnerOnSubmission"
                      control={hookForm.control}
                      render={({ field: { value, onChange } }) => {
                        return (
                          <SettingsToggle
                            title={t("routing_forms_send_email_owner")}
                            description={t("routing_forms_send_email_owner_description")}
                            checked={value}
                            onCheckedChange={(val) => onChange(val)}
                          />
                        );
                      }}
                    />
                  </div>

                  {form.routers.length ? (
                    <div className="mt-6">
                      <div className="text-emphasis mb-2 block text-sm font-semibold leading-none ">
                        Routers
                      </div>
                      <p className="text-default -mt-1 text-xs leading-normal">
                        {t("modifications_in_fields_warning")}
                      </p>
                      <div className="flex">
                        {form.routers.map((router) => {
                          return (
                            <div key={router.id} className="mr-2">
                              <Link href={`/${appUrl}/route-builder/${router.id}`}>
                                <Badge variant="gray">{router.name}</Badge>
                              </Link>
                            </div>
                          );
                        })}
                      </div>
                    </div>
                  ) : null}

                  {connectedForms?.length ? (
                    <div className="mt-6">
                      <div className="text-emphasis mb-2 block text-sm font-semibold leading-none ">
                        {t("connected_forms")}
                      </div>
                      <p className="text-default -mt-1 text-xs leading-normal">
                        {t("form_modifications_warning")}
                      </p>
                      <div className="flex">
                        {connectedForms.map((router) => {
                          return (
                            <div key={router.id} className="mr-2">
                              <Link href={`/${appUrl}/route-builder/${router.id}`}>
                                <Badge variant="default">{router.name}</Badge>
                              </Link>
                            </div>
                          );
                        })}
                      </div>
                    </div>
                  ) : null}

                  <div className="mt-6">
                    <Button
                      color="secondary"
                      data-testid="test-preview"
                      onClick={() => setIsTestPreviewOpen(true)}>
                      {t("test_preview")}
                    </Button>
                  </div>
                  {!form.routes && (
                    <>
                      <Alert
                        className="mt-6 bg-orange-50 font-semibold text-orange-900"
                        iconClassName="!text-orange-900"
                        severity="neutral"
                        title={t("no_routes_defined")}
                      />
                    </>
                  )}
                  {!form._count?.responses && (
                    <>
                      <Alert
                        className="mt-2 px-4 py-3"
                        severity="neutral"
                        title={t("no_responses_yet")}
                        CustomIcon={FiMessageCircle}
                      />
                    </>
                  )}
                </div>
                <div className="border-subtle bg-muted w-full rounded-md border p-8">
                  <RoutingNavBar appUrl={appUrl} form={form} />
                  <Page hookForm={hookForm} form={form} appUrl={appUrl} />
                </div>
              </div>
            </div>
          </ShellMain>
        </FormActionsProvider>
      </Form>
      <Dialog open={isTestPreviewOpen} onOpenChange={setIsTestPreviewOpen}>
        <DialogContent enableOverflow>
          <DialogHeader title={t("test_routing_form")} subtitle={t("test_preview_description")} />
          <div>
            <form
              onSubmit={(e) => {
                e.preventDefault();
                testRouting();
              }}>
              <div className="px-1">
                {form && <FormInputFields form={form} response={response} setResponse={setResponse} />}
              </div>
              <div>
                {decidedAction && (
                  <div className="bg-subtle text-default mt-5 rounded-md p-3">
                    <div className="font-bold ">{t("route_to")}:</div>
                    <div className="mt-2">
                      {RoutingPages.map((page) => {
                        if (page.value !== decidedAction.type) return null;
                        return (
                          <div key={page.value} data-testid="test-routing-result-type">
                            {page.label}
                          </div>
                        );
                      })}
                      :{" "}
                      {decidedAction.type === "customPageMessage" ? (
                        <span className="text-default" data-testid="test-routing-result">
                          {decidedAction.value}
                        </span>
                      ) : decidedAction.type === "externalRedirectUrl" ? (
                        <span className="text-default underline">
                          <a
                            target="_blank"
                            data-testid="test-routing-result"
                            href={
                              decidedAction.value.includes("https://") ||
                              decidedAction.value.includes("http://")
                                ? decidedAction.value
                                : `http://${decidedAction.value}`
                            }
                            rel="noreferrer">
                            {decidedAction.value}
                          </a>
                        </span>
                      ) : (
                        <span className="text-default underline">
                          <a
                            target="_blank"
                            href={`/${decidedAction.value}`}
                            rel="noreferrer"
                            data-testid="test-routing-result">
                            {decidedAction.value}
                          </a>
                        </span>
                      )}
                    </div>
                  </div>
                )}
              </div>
              <DialogFooter>
                <DialogClose
                  color="secondary"
                  onClick={() => {
                    setIsTestPreviewOpen(false);
                    setDecidedAction(null);
                    setResponse({});
                  }}>
                  {t("close")}
                </DialogClose>
                <Button type="submit" data-testid="test-routing">
                  {t("test_routing")}
                </Button>
              </DialogFooter>
            </form>
          </div>
        </DialogContent>
      </Dialog>
    </>
  );
}

export default function SingleFormWrapper({ form: _form, ...props }: SingleFormComponentProps) {
  const { data: form, isLoading } = trpc.viewer.appRoutingForms.formQuery.useQuery(
    { id: _form.id },
    {
      initialData: _form,
      trpc: {},
    }
  );
  const { t } = useLocale();

  if (isLoading) {
    // It shouldn't be possible because we are passing the data from SSR to it as initialData. So, no need for skeleton here
    return null;
  }

  if (!form) {
    throw new Error(t("something_went_wrong"));
  }
  return <SingleForm form={form} {...props} />;
}

export const getServerSidePropsForSingleFormView = async function getServerSidePropsForSingleFormView(
  context: AppGetServerSidePropsContext,
  prisma: AppPrisma,
  user: AppUser,
  ssrInit: AppSsrInit
) {
  const ssr = await ssrInit(context);

  if (!user) {
    return {
      redirect: {
        permanent: false,
        destination: "/auth/login",
      },
    };
  }
  const { params } = context;
  if (!params) {
    return {
      notFound: true,
    };
  }
  const formId = params.appPages[0];
  if (!formId || params.appPages.length > 1) {
    return {
      notFound: true,
    };
  }

  const isFormEditAllowed = (await import("../lib/isFormEditAllowed")).isFormEditAllowed;
  if (!(await isFormEditAllowed({ userId: user.id, formId }))) {
    return {
      notFound: true,
    };
  }

  const form = await prisma.app_RoutingForms_Form.findUnique({
    where: {
      id: formId,
    },
    include: {
      _count: {
        select: {
          responses: true,
        },
      },
    },
  });
  if (!form) {
    return {
      notFound: true,
    };
  }

  return {
    props: {
      trpcState: ssr.dehydrate(),
      form: await getSerializableForm(form),
    },
  };
};<|MERGE_RESOLUTION|>--- conflicted
+++ resolved
@@ -34,18 +34,14 @@
   Tooltip,
   VerticalDivider,
 } from "@calcom/ui";
-<<<<<<< HEAD
-import { ExternalLink, Link as LinkIcon, Download, Code, Trash } from "@calcom/ui/components/icon";
-=======
 import {
-  FiExternalLink,
-  FiLink,
-  FiDownload,
-  FiCode,
-  FiTrash,
-  FiMessageCircle,
+  ExternalLink,
+  Link as LinkIcon,
+  Download,
+  Code,
+  Trash,
+  MessageCircle,
 } from "@calcom/ui/components/icon";
->>>>>>> c8b87437
 
 import { RoutingPages } from "../lib/RoutingPages";
 import { getSerializableForm } from "../lib/getSerializableForm";
@@ -373,14 +369,12 @@
                     </Button>
                   </div>
                   {!form.routes && (
-                    <>
-                      <Alert
-                        className="mt-6 bg-orange-50 font-semibold text-orange-900"
-                        iconClassName="!text-orange-900"
-                        severity="neutral"
-                        title={t("no_routes_defined")}
-                      />
-                    </>
+                    <Alert
+                      className="mt-6 !bg-orange-100 font-semibold text-orange-900"
+                      iconClassName="!text-orange-900"
+                      severity="neutral"
+                      title={t("no_routes_defined")}
+                    />
                   )}
                   {!form._count?.responses && (
                     <>
@@ -388,7 +382,7 @@
                         className="mt-2 px-4 py-3"
                         severity="neutral"
                         title={t("no_responses_yet")}
-                        CustomIcon={FiMessageCircle}
+                        CustomIcon={MessageCircle}
                       />
                     </>
                   )}
