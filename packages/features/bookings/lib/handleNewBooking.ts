--- conflicted
+++ resolved
@@ -19,12 +19,8 @@
 import EventManager from "@calcom/core/EventManager";
 import { getEventName } from "@calcom/core/event";
 import { getUserAvailability } from "@calcom/core/getUserAvailability";
-<<<<<<< HEAD
-import dayjs, { ConfigType, Dayjs } from "@calcom/dayjs";
-=======
 import type { ConfigType, Dayjs } from "@calcom/dayjs";
 import dayjs from "@calcom/dayjs";
->>>>>>> 56a2b661
 import {
   sendAttendeeRequestEmail,
   sendOrganizerRequestEmail,
@@ -39,7 +35,6 @@
 import getWebhooks from "@calcom/features/webhooks/lib/getWebhooks";
 import { isPrismaObjOrUndefined, parseRecurringEvent } from "@calcom/lib";
 import { getVideoCallUrl } from "@calcom/lib/CalEventParser";
-import { getDSTDifference, isInDST } from "@calcom/lib/date-fns";
 import { getDefaultEvent, getGroupName, getUsernameList } from "@calcom/lib/defaultEvents";
 import { getErrorFromUnknown } from "@calcom/lib/errors";
 import getPaymentAppData from "@calcom/lib/getPaymentAppData";
@@ -63,7 +58,6 @@
 import type { BufferedBusyTime } from "@calcom/types/BufferedBusyTime";
 import type { AdditionalInformation, AppsStatus, CalendarEvent } from "@calcom/types/Calendar";
 import type { EventResult, PartialReference } from "@calcom/types/EventManager";
-import type { WorkingHours } from "@calcom/types/schedule";
 
 import type { EventTypeInfo } from "../../webhooks/lib/sendPayload";
 import sendPayload from "../../webhooks/lib/sendPayload";
@@ -115,51 +109,14 @@
 const isWithinAvailableHours = (
   timeSlot: { start: ConfigType; end: ConfigType },
   {
-<<<<<<< HEAD
     availability,
   }: {
     availability: { start: Dayjs; end: Dayjs }[];
-=======
-    workingHours,
-    organizerTimeZone,
-    inviteeTimeZone,
-  }: {
-    workingHours: WorkingHours[];
-    organizerTimeZone: string;
-    inviteeTimeZone: string;
->>>>>>> 56a2b661
   }
 ) => {
   const timeSlotStart = dayjs(timeSlot.start).utc();
   const timeSlotEnd = dayjs(timeSlot.end).utc();
-<<<<<<< HEAD
   for (const block of availability) {
-=======
-  const isOrganizerInDST = isInDST(dayjs().tz(organizerTimeZone));
-  const isInviteeInDST = isInDST(dayjs().tz(organizerTimeZone));
-  const isOrganizerInDSTWhenSlotStart = isInDST(timeSlotStart.tz(organizerTimeZone));
-  const isInviteeInDSTWhenSlotStart = isInDST(timeSlotStart.tz(inviteeTimeZone));
-  const organizerDSTDifference = getDSTDifference(organizerTimeZone);
-  const inviteeDSTDifference = getDSTDifference(inviteeTimeZone);
-  const sameDSTUsers = isOrganizerInDSTWhenSlotStart === isInviteeInDSTWhenSlotStart;
-  const organizerDST = isOrganizerInDST === isOrganizerInDSTWhenSlotStart;
-  const inviteeDST = isInviteeInDST === isInviteeInDSTWhenSlotStart;
-  const getTime = (slotTime: Dayjs, minutes: number) =>
-    slotTime
-      .startOf("day")
-      .add(
-        sameDSTUsers && organizerDST && inviteeDST
-          ? minutes
-          : minutes -
-              (isOrganizerInDSTWhenSlotStart || isOrganizerInDST
-                ? organizerDSTDifference
-                : inviteeDSTDifference),
-        "minutes"
-      );
-  for (const workingHour of workingHours) {
-    const startTime = getTime(timeSlotStart, workingHour.startTime);
-    const endTime = getTime(timeSlotEnd, workingHour.endTime);
->>>>>>> 56a2b661
     if (
       timeSlotStart.isBetween(block.start, block.end, null, "[)") &&
       timeSlotEnd.isBetween(block.start, block.end, null, "(]")
@@ -307,13 +264,7 @@
       !isWithinAvailableHours(
         { start: input.dateFrom, end: input.dateTo },
         {
-<<<<<<< HEAD
           availability,
-=======
-          workingHours,
-          organizerTimeZone: eventType.timeZone || eventType?.schedule?.timeZone || user.timeZone,
-          inviteeTimeZone: input.timeZone,
->>>>>>> 56a2b661
         }
       )
     ) {
