--- conflicted
+++ resolved
@@ -4,11 +4,7 @@
 import { useRouter } from "next/router";
 import { Controller, useForm } from "react-hook-form";
 
-<<<<<<< HEAD
-import { CAL_URL } from "@calcom/lib/constants";
-=======
 import { WEBAPP_URL } from "@calcom/lib/constants";
->>>>>>> 9e3e1418
 import { getPlaceholderAvatar } from "@calcom/lib/getPlaceholderAvatar";
 import { useLocale } from "@calcom/lib/hooks/useLocale";
 import objectKeys from "@calcom/lib/objectKeys";
@@ -178,11 +174,7 @@
                       name="url"
                       label={t("team_url")}
                       value={value}
-<<<<<<< HEAD
-                      addOnLeading={CAL_URL + "/team/"}
-=======
                       addOnLeading={`${WEBAPP_URL}/team/`}
->>>>>>> 9e3e1418
                       onChange={(e) => {
                         form.setValue("url", e?.target.value);
                       }}
