--- conflicted
+++ resolved
@@ -1,25 +1,13 @@
-<<<<<<< HEAD
 import { useState } from "react";
-import type { UseFieldArrayRemove } from "react-hook-form";
-
-import { useLocale } from "@calcom/lib/hooks/useLocale";
-import type { TimeRange, WorkingHours } from "@calcom/types/schedule";
-import { Button, ButtonGroup, List, ListItem } from "@calcom/ui";
-=======
 import type { UseFieldArrayRemove } from "react-hook-form";
 
 import { useLocale } from "@calcom/lib/hooks/useLocale";
 import useMeQuery from "@calcom/trpc/react/hooks/useMeQuery";
 import type { TimeRange, WorkingHours } from "@calcom/types/schedule";
-import { Button, DialogTrigger, Tooltip } from "@calcom/ui";
->>>>>>> 1551a293
+import { Button, ButtonGroup, List, ListItem } from "@calcom/ui";
 import { FiEdit2, FiTrash2 } from "@calcom/ui/components/icon";
 
 import DateOverrideInputDialog from "./DateOverrideInputDialog";
-
-const sortByDate = (a: { ranges: TimeRange[]; id: string }, b: { ranges: TimeRange[]; id: string }) => {
-  return a.ranges[0].start > b.ranges[0].start ? 1 : -1;
-};
 
 const useSettings = () => {
   const { data } = useMeQuery();
@@ -63,7 +51,6 @@
   };
 
   return (
-<<<<<<< HEAD
     <List data-testid="date-overrides-list">
       {items.map((item, index) => (
         <>
@@ -91,41 +78,6 @@
             actions={
               <>
                 <ButtonGroup>
-=======
-    <ul className="rounded border border-gray-200" data-testid="date-overrides-list">
-      {items.sort(sortByDate).map((item, index) => (
-        <li key={item.id} className="flex justify-between border-b px-5 py-4 last:border-b-0">
-          <div>
-            <h3 className="text-sm text-gray-900">
-              {new Intl.DateTimeFormat("en-GB", {
-                weekday: "short",
-                month: "long",
-                day: "numeric",
-              }).format(item.ranges[0].start)}
-            </h3>
-            {item.ranges[0].start.valueOf() - item.ranges[0].end.valueOf() === 0 ? (
-              <p className="text-xs text-gray-500">{t("unavailable")}</p>
-            ) : (
-              item.ranges.map((range, i) => (
-                <p key={i} className="text-xs text-gray-500">
-                  {timeSpan(range)}
-                </p>
-              ))
-            )}
-          </div>
-          <div className="flex flex-row-reverse gap-5 space-x-2 rtl:space-x-reverse">
-            <DateOverrideInputDialog
-              excludedDates={excludedDates}
-              workingHours={workingHours}
-              value={item.ranges}
-              onChange={(ranges) => {
-                update(index, {
-                  ranges,
-                });
-              }}
-              Trigger={
-                <DialogTrigger asChild>
->>>>>>> 1551a293
                   <Button
                     tooltip={t("edit")}
                     className="text-gray-700"
