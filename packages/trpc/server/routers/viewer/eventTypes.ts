import { MembershipRole, PeriodType, Prisma, SchedulingType } from "@prisma/client";
import { PrismaClientKnownRequestError } from "@prisma/client/runtime/library";
// REVIEW: From lint error
import _ from "lodash";
import { z } from "zod";

import getAppKeysFromSlug from "@calcom/app-store/_utils/getAppKeysFromSlug";
import type { LocationObject } from "@calcom/app-store/locations";
import { DailyLocationType } from "@calcom/app-store/locations";
import { stripeDataSchema } from "@calcom/app-store/stripepayment/lib/server";
<<<<<<< HEAD
import getApps from "@calcom/app-store/utils";
import { updateEvent } from "@calcom/core/CalendarManager";
import { validateBookingLimitOrder } from "@calcom/lib";
=======
import getApps, { getAppFromLocationValue, getAppFromSlug } from "@calcom/app-store/utils";
import { validateIntervalLimitOrder } from "@calcom/lib";
>>>>>>> 22b189cb
import { CAL_URL } from "@calcom/lib/constants";
import getEventTypeById from "@calcom/lib/getEventTypeById";
import { baseEventTypeSelect, baseUserSelect } from "@calcom/prisma";
import { _DestinationCalendarModel, _EventTypeModel } from "@calcom/prisma/zod";
import type { CustomInputSchema } from "@calcom/prisma/zod-utils";
import { eventTypeLocations as eventTypeLocationsSchema } from "@calcom/prisma/zod-utils";
import {
  customInputSchema,
  EventTypeMetaDataSchema,
  stringOrNumber,
  userMetadata as userMetadataSchema,
} from "@calcom/prisma/zod-utils";
import { createEventTypeInput } from "@calcom/prisma/zod/custom/eventtype";

import { TRPCError } from "@trpc/server";

import { authedProcedure, router } from "../../trpc";
import { viewerRouter } from "../viewer";

function isPeriodType(keyInput: string): keyInput is PeriodType {
  return Object.keys(PeriodType).includes(keyInput);
}

function handlePeriodType(periodType: string | undefined): PeriodType | undefined {
  if (typeof periodType !== "string") return undefined;
  const passedPeriodType = periodType.toUpperCase();
  if (!isPeriodType(passedPeriodType)) return undefined;
  return PeriodType[passedPeriodType];
}

function handleCustomInputs(customInputs: CustomInputSchema[], eventTypeId: number) {
  const cInputsIdsToDeleteOrUpdated = customInputs.filter((input) => !input.hasToBeCreated);
  const cInputsIdsToDelete = cInputsIdsToDeleteOrUpdated.map((e) => e.id);
  const cInputsToCreate = customInputs
    .filter((input) => input.hasToBeCreated)
    .map((input) => ({
      type: input.type,
      label: input.label,
      required: input.required,
      placeholder: input.placeholder,
      options: input.options || undefined,
    }));
  const cInputsToUpdate = cInputsIdsToDeleteOrUpdated.map((input) => ({
    data: {
      type: input.type,
      label: input.label,
      required: input.required,
      placeholder: input.placeholder,
      options: input.options || undefined,
    },
    where: {
      id: input.id,
    },
  }));

  return {
    deleteMany: {
      eventTypeId,
      NOT: {
        id: { in: cInputsIdsToDelete },
      },
    },
    createMany: {
      data: cInputsToCreate,
    },
    update: cInputsToUpdate,
  };
}

const EventTypeUpdateInput = _EventTypeModel
  /** Optional fields */
  .extend({
    customInputs: z.array(customInputSchema).optional(),
    destinationCalendar: _DestinationCalendarModel.pick({
      integration: true,
      externalId: true,
    }),
    users: z.array(stringOrNumber).optional(),
    hosts: z
      .array(
        z.object({
          userId: z.number(),
          isFixed: z.boolean().optional(),
        })
      )
      .optional(),
    schedule: z.number().nullable().optional(),
    hashedLink: z.string(),
  })
  .partial()
  .extend({
    metadata: EventTypeMetaDataSchema.optional(),
  })
  .merge(
    _EventTypeModel
      /** Required fields */
      .pick({
        id: true,
      })
  );

const EventTypeDuplicateInput = z.object({
  id: z.number(),
  slug: z.string(),
  title: z.string(),
  description: z.string(),
  length: z.number(),
});

const eventOwnerProcedure = authedProcedure
  .input(
    z.object({
      id: z.number(),
      users: z.array(z.string()).optional().default([]),
    })
  )
  .use(async ({ ctx, input, next }) => {
    // Prevent non-owners to update/delete a team event
    const event = await ctx.prisma.eventType.findUnique({
      where: { id: input.id },
      include: {
        users: true,
        team: {
          select: {
            members: {
              select: {
                userId: true,
                role: true,
              },
            },
          },
        },
      },
    });

    if (!event) {
      throw new TRPCError({ code: "NOT_FOUND" });
    }

    const isAuthorized = (function () {
      if (event.team) {
        return event.team.members
          .filter((member) => member.role === MembershipRole.OWNER || member.role === MembershipRole.ADMIN)
          .map((member) => member.userId)
          .includes(ctx.user.id);
      }
      return event.userId === ctx.user.id || event.users.find((user) => user.id === ctx.user.id);
    })();

    if (!isAuthorized) {
      console.warn(`User ${ctx.user.id} attempted to an access an event ${event.id} they do not own.`);
      throw new TRPCError({ code: "UNAUTHORIZED" });
    }

    const isAllowed = (function () {
      if (event.team) {
        const allTeamMembers = event.team.members.map((member) => member.userId);
        return input.users.every((userId: string) => allTeamMembers.includes(Number.parseInt(userId)));
      }
      return input.users.every((userId: string) => Number.parseInt(userId) === ctx.user.id);
    })();

    if (!isAllowed) {
      console.warn(
        `User ${ctx.user.id} attempted to an create an event for users ${input.users.join(", ")}.`
      );
      throw new TRPCError({ code: "FORBIDDEN" });
    }

    return next();
  });

export const eventTypesRouter = router({
  // REVIEW: What should we name this procedure?
  getByViewer: authedProcedure.query(async ({ ctx }) => {
    const { prisma } = ctx;
    const eventTypeSelect = Prisma.validator<Prisma.EventTypeSelect>()({
      // Position is required by lodash to sort on it. Don't remove it, TS won't complain but it would silently break reordering
      position: true,
      hashedLink: true,
      locations: true,
      destinationCalendar: true,
      team: {
        select: {
          id: true,
          name: true,
          slug: true,
          // logo: true, // Skipping to avoid 4mb limit
          bio: true,
          hideBranding: true,
        },
      },
      metadata: true,
      users: {
        select: baseUserSelect,
      },
      hosts: {
        select: {
          user: {
            select: baseUserSelect,
          },
        },
      },
      seatsPerTimeSlot: true,
      ...baseEventTypeSelect,
    });

    const user = await prisma.user.findUnique({
      where: {
        id: ctx.user.id,
      },
      select: {
        id: true,
        username: true,
        name: true,
        startTime: true,
        endTime: true,
        bufferTime: true,
        avatar: true,
        teams: {
          where: {
            accepted: true,
          },
          select: {
            role: true,
            team: {
              select: {
                id: true,
                name: true,
                slug: true,
                members: {
                  select: {
                    userId: true,
                  },
                },
                eventTypes: {
                  select: eventTypeSelect,
                  orderBy: [
                    {
                      position: "desc",
                    },
                    {
                      id: "asc",
                    },
                  ],
                },
              },
            },
          },
        },
        eventTypes: {
          where: {
            team: null,
          },
          select: eventTypeSelect,
          orderBy: [
            {
              position: "desc",
            },
            {
              id: "asc",
            },
          ],
        },
      },
    });

    if (!user) {
      throw new TRPCError({ code: "INTERNAL_SERVER_ERROR" });
    }

    const mapEventType = (eventType: (typeof user.eventTypes)[number]) => ({
      ...eventType,
      users: !!eventType.hosts?.length ? eventType.hosts.map((host) => host.user) : eventType.users,
      // @FIXME: cc @hariombalhara This is failing with production data
      // metadata: EventTypeMetaDataSchema.parse(eventType.metadata),
    });

    const userEventTypes = user.eventTypes.map(mapEventType);
    // backwards compatibility, TMP:
    const typesRaw = (
      await prisma.eventType.findMany({
        where: {
          userId: ctx.user.id,
        },
        select: eventTypeSelect,
        orderBy: [
          {
            position: "desc",
          },
          {
            id: "asc",
          },
        ],
      })
    ).map(mapEventType);

    type EventTypeGroup = {
      teamId?: number | null;
      profile: {
        slug: (typeof user)["username"];
        name: (typeof user)["name"];
        image?: string;
      };
      metadata: {
        membershipCount: number;
        readOnly: boolean;
      };
      eventTypes: typeof userEventTypes;
    };

    let eventTypeGroups: EventTypeGroup[] = [];
    const eventTypesHashMap = userEventTypes.concat(typesRaw).reduce((hashMap, newItem) => {
      const oldItem = hashMap[newItem.id];
      hashMap[newItem.id] = { ...oldItem, ...newItem };
      return hashMap;
    }, {} as Record<number, EventTypeGroup["eventTypes"][number]>);
    const mergedEventTypes = Object.values(eventTypesHashMap).map((eventType) => eventType);
    eventTypeGroups.push({
      teamId: null,
      profile: {
        slug: user.username,
        name: user.name,
        image: user.avatar || undefined,
      },
      eventTypes: _.orderBy(mergedEventTypes, ["position", "id"], ["desc", "asc"]),
      metadata: {
        membershipCount: 1,
        readOnly: false,
      },
    });

    eventTypeGroups = ([] as EventTypeGroup[]).concat(
      eventTypeGroups,
      user.teams.map((membership) => ({
        teamId: membership.team.id,
        profile: {
          name: membership.team.name,
          image: `${CAL_URL}/team/${membership.team.slug}/avatar.png`,
          slug: membership.team.slug ? "team/" + membership.team.slug : null,
        },
        metadata: {
          membershipCount: membership.team.members.length,
          readOnly: membership.role === MembershipRole.MEMBER,
        },
        eventTypes: membership.team.eventTypes.map(mapEventType),
      }))
    );
    return {
      // don't display event teams without event types,
      eventTypeGroups: eventTypeGroups.filter((groupBy) => !!groupBy.eventTypes?.length),
      // so we can show a dropdown when the user has teams
      profiles: eventTypeGroups.map((group) => ({
        teamId: group.teamId,
        ...group.profile,
        ...group.metadata,
      })),
    };
  }),
  list: authedProcedure.query(async ({ ctx }) => {
    return await ctx.prisma.eventType.findMany({
      where: {
        userId: ctx.user.id,
        team: null,
      },
      select: {
        id: true,
        title: true,
        description: true,
        length: true,
        schedulingType: true,
        slug: true,
        hidden: true,
        metadata: true,
      },
    });
  }),
  listWithTeam: authedProcedure.query(async ({ ctx }) => {
    return await ctx.prisma.eventType.findMany({
      where: {
        OR: [
          { userId: ctx.user.id },
          {
            team: {
              members: {
                some: {
                  userId: ctx.user.id,
                },
              },
            },
          },
        ],
      },
      select: {
        id: true,
        team: {
          select: {
            id: true,
            name: true,
          },
        },
        title: true,
        slug: true,
      },
    });
  }),
  create: authedProcedure.input(createEventTypeInput).mutation(async ({ ctx, input }) => {
    const { schedulingType, teamId, ...rest } = input;

    const userId = ctx.user.id;
    // Get Users default conferncing app

    const defaultConferencingData = userMetadataSchema.parse(ctx.user.metadata)?.defaultConferencingApp;
    const appKeys = await getAppKeysFromSlug("daily-video");

    let locations: { type: string; link?: string }[] = [];

    // If no locations are passed in and the user has a daily api key then default to daily
    if (
      (typeof rest?.locations === "undefined" || rest.locations?.length === 0) &&
      typeof appKeys.api_key === "string"
    ) {
      locations = [{ type: DailyLocationType }];
    }

    // If its defaulting to daily no point handling compute as its done
    if (defaultConferencingData && defaultConferencingData.appSlug !== "daily-video") {
      const credentials = ctx.user.credentials;
      const foundApp = getApps(credentials).filter((app) => app.slug === defaultConferencingData.appSlug)[0]; // There is only one possible install here so index [0] is the one we are looking for ;
      const locationType = foundApp?.locationOption?.value ?? DailyLocationType; // Default to Daily if no location type is found
      locations = [{ type: locationType, link: defaultConferencingData.appLink }];
    }

    const data: Prisma.EventTypeCreateInput = {
      ...rest,
      owner: teamId ? undefined : { connect: { id: userId } },
      users: {
        connect: {
          id: userId,
        },
      },
      locations,
    };

    if (teamId && schedulingType) {
      const hasMembership = await ctx.prisma.membership.findFirst({
        where: {
          userId,
          teamId: teamId,
          accepted: true,
        },
      });

      if (!hasMembership?.role || !["ADMIN", "OWNER"].includes(hasMembership.role)) {
        console.warn(`User ${userId} does not have permission to create this new event type`);
        throw new TRPCError({ code: "UNAUTHORIZED" });
      }

      data.team = {
        connect: {
          id: teamId,
        },
      };
      data.schedulingType = schedulingType;
    }

    try {
      const eventType = await ctx.prisma.eventType.create({ data });
      return { eventType };
    } catch (e) {
      if (e instanceof PrismaClientKnownRequestError) {
        if (e.code === "P2002" && Array.isArray(e.meta?.target) && e.meta?.target.includes("slug")) {
          throw new TRPCError({ code: "BAD_REQUEST", message: "URL Slug already exists for given user." });
        }
      }
      throw new TRPCError({ code: "BAD_REQUEST" });
    }
  }),
  get: eventOwnerProcedure
    .input(
      z.object({
        id: z.number(),
      })
    )
    .query(async ({ ctx, input }) => {
      const user = await ctx.prisma.user.findUnique({
        where: {
          id: ctx.user.id,
        },
        select: {
          id: true,
          username: true,
          name: true,
          startTime: true,
          endTime: true,
          bufferTime: true,
          avatar: true,
        },
      });
      if (!user) {
        throw new TRPCError({ code: "INTERNAL_SERVER_ERROR" });
      }

      const res = await getEventTypeById({
        eventTypeId: input.id,
        userId: ctx.user.id,
        prisma: ctx.prisma,
        isTrpcCall: true,
      });

      return res;
    }),
  update: eventOwnerProcedure.input(EventTypeUpdateInput.strict()).mutation(async ({ ctx, input }) => {
    const {
      schedule,
      periodType,
      locations,
      bookingLimits,
      durationLimits,
      destinationCalendar,
      customInputs,
      recurringEvent,
      users,
      hosts,
      id,
      hashedLink,
      // Extract this from the input so it doesn't get saved in the db
      // eslint-disable-next-line
      userId,
      // eslint-disable-next-line
      teamId,
      bookingFields,
      ...rest
    } = input;

    ensureUniqueBookingFields(bookingFields);

    const data: Prisma.EventTypeUpdateInput = {
      ...rest,
      bookingFields,
      metadata: rest.metadata === null ? Prisma.DbNull : rest.metadata,
    };
    data.locations = locations ?? undefined;
    if (periodType) {
      data.periodType = handlePeriodType(periodType);
    }

    if (recurringEvent) {
      data.recurringEvent = {
        dstart: recurringEvent.dtstart as unknown as Prisma.InputJsonObject,
        interval: recurringEvent.interval,
        count: recurringEvent.count,
        freq: recurringEvent.freq,
        until: recurringEvent.until as unknown as Prisma.InputJsonObject,
        tzid: recurringEvent.tzid,
      };
    } else if (recurringEvent === null) {
      data.recurringEvent = Prisma.DbNull;
    }

    if (destinationCalendar) {
      /** We connect or create a destination calendar to the event type instead of the user */
      await viewerRouter.createCaller(ctx).setDestinationCalendar({
        ...destinationCalendar,
        eventTypeId: id,
      });
    }

    if (customInputs) {
      data.customInputs = handleCustomInputs(customInputs, id);
    }

    if (bookingLimits) {
      const isValid = validateIntervalLimitOrder(bookingLimits);
      if (!isValid)
        throw new TRPCError({ code: "BAD_REQUEST", message: "Booking limits must be in ascending order." });
      data.bookingLimits = bookingLimits;
    }

    if (durationLimits) {
      const isValid = validateIntervalLimitOrder(durationLimits);
      if (!isValid)
        throw new TRPCError({ code: "BAD_REQUEST", message: "Duration limits must be in ascending order." });
      data.durationLimits = durationLimits;
    }

    if (schedule) {
      // Check that the schedule belongs to the user
      const userScheduleQuery = await ctx.prisma.schedule.findFirst({
        where: {
          userId: ctx.user.id,
          id: schedule,
        },
      });
      if (userScheduleQuery) {
        data.schedule = {
          connect: {
            id: schedule,
          },
        };
      }
    }
    // allows unsetting a schedule through { schedule: null, ... }
    else if (null === schedule) {
      data.schedule = {
        disconnect: true,
      };
    }

    if (users.length) {
      data.users = {
        set: [],
        connect: users.map((userId: number) => ({ id: userId })),
      };
    }

    if (hosts) {
      data.hosts = {
        deleteMany: {},
        create: hosts.map((host) => ({
          ...host,
          isFixed: data.schedulingType === SchedulingType.COLLECTIVE || host.isFixed,
        })),
      };
    }

    if (input?.price || input.metadata?.apps?.stripe?.price) {
      data.price = input.price || input.metadata?.apps?.stripe?.price;
      const paymentCredential = await ctx.prisma.credential.findFirst({
        where: {
          userId: ctx.user.id,
          type: {
            contains: "_payment",
          },
        },
        select: {
          type: true,
          key: true,
        },
      });

      if (paymentCredential?.type === "stripe_payment") {
        const { default_currency } = stripeDataSchema.parse(paymentCredential.key);
        data.currency = default_currency;
      }
    }

    const connectedLink = await ctx.prisma.hashedLink.findFirst({
      where: {
        eventTypeId: input.id,
      },
      select: {
        id: true,
      },
    });

    if (hashedLink) {
      // check if hashed connection existed. If it did, do nothing. If it didn't, add a new connection
      if (!connectedLink) {
        // create a hashed link
        await ctx.prisma.hashedLink.upsert({
          where: {
            eventTypeId: input.id,
          },
          update: {
            link: hashedLink,
          },
          create: {
            link: hashedLink,
            eventType: {
              connect: { id: input.id },
            },
          },
        });
      }
    } else {
      // check if hashed connection exists. If it does, disconnect
      if (connectedLink) {
        await ctx.prisma.hashedLink.delete({
          where: {
            eventTypeId: input.id,
          },
        });
      }
    }

    const eventType = await ctx.prisma.eventType.update({
      where: { id },
      data,
    });

    return { eventType };
  }),
  delete: eventOwnerProcedure
    .input(
      z.object({
        id: z.number(),
      })
    )
    .mutation(async ({ ctx, input }) => {
      const { id } = input;

      await ctx.prisma.eventTypeCustomInput.deleteMany({
        where: {
          eventTypeId: id,
        },
      });

      await ctx.prisma.eventType.delete({
        where: {
          id,
        },
      });

      return {
        id,
      };
    }),
  duplicate: eventOwnerProcedure.input(EventTypeDuplicateInput.strict()).mutation(async ({ ctx, input }) => {
    try {
      const {
        id: originalEventTypeId,
        title: newEventTitle,
        slug: newSlug,
        description: newDescription,
        length: newLength,
      } = input;
      const eventType = await ctx.prisma.eventType.findUnique({
        where: {
          id: originalEventTypeId,
        },
        include: {
          customInputs: true,
          schedule: true,
          users: true,
          team: true,
          workflows: true,
          webhooks: true,
        },
      });

      if (!eventType) {
        throw new TRPCError({ code: "NOT_FOUND" });
      }

      // Validate user is owner of event type or in the team
      if (eventType.userId !== ctx.user.id) {
        if (eventType.teamId) {
          const isMember = await ctx.prisma.membership.findFirst({
            where: {
              userId: ctx.user.id,
              teamId: eventType.teamId,
            },
          });
          if (!isMember) {
            throw new TRPCError({ code: "FORBIDDEN" });
          }
        }
      }

      const {
        customInputs,
        users,
        locations,
        team,
        recurringEvent,
        bookingLimits,
        durationLimits,
        metadata,
        workflows,
        // eslint-disable-next-line @typescript-eslint/no-unused-vars
        id: _id,
        // eslint-disable-next-line @typescript-eslint/no-unused-vars
        webhooks: _webhooks,
        // eslint-disable-next-line @typescript-eslint/no-unused-vars
        schedule: _schedule,
        // eslint-disable-next-line @typescript-eslint/no-unused-vars, @typescript-eslint/ban-ts-comment
        // @ts-ignore - descriptionAsSafeHTML is added on the fly using a prisma middleware it shouldn't be used to create event type. Such a property doesn't exist on schema
        descriptionAsSafeHTML: _descriptionAsSafeHTML,
        ...rest
      } = eventType;

      const data: Prisma.EventTypeUncheckedCreateInput = {
        ...rest,
        title: newEventTitle,
        slug: newSlug,
        description: newDescription,
        length: newLength,
        locations: locations ?? undefined,
        teamId: team ? team.id : undefined,
        users: users ? { connect: users.map((user) => ({ id: user.id })) } : undefined,
        recurringEvent: recurringEvent || undefined,
        bookingLimits: bookingLimits ?? undefined,
        durationLimits: durationLimits ?? undefined,
        metadata: metadata === null ? Prisma.DbNull : metadata,
        bookingFields: eventType.bookingFields === null ? Prisma.DbNull : eventType.bookingFields,
      };

      const newEventType = await ctx.prisma.eventType.create({ data });

      // Create custom inputs
      if (customInputs) {
        const customInputsData = customInputs.map((customInput) => {
          const { id: _, options, ...rest } = customInput;
          return {
            options: options ?? undefined,
            ...rest,
            eventTypeId: newEventType.id,
          };
        });
        await ctx.prisma.eventTypeCustomInput.createMany({
          data: customInputsData,
        });
      }

      if (workflows.length > 0) {
        const relationCreateData = workflows.map((workflow) => {
          return { eventTypeId: newEventType.id, workflowId: workflow.workflowId };
        });

        await ctx.prisma.workflowsOnEventTypes.createMany({
          data: relationCreateData,
        });
      }

      return {
        eventType: newEventType,
      };
    } catch (error) {
      throw new TRPCError({ code: "INTERNAL_SERVER_ERROR" });
    }
  }),
<<<<<<< HEAD
=======
  bulkEventFetch: authedProcedure.query(async ({ ctx }) => {
    const eventTypes = await ctx.prisma.eventType.findMany({
      where: {
        userId: ctx.user.id,
        team: null,
      },
      select: {
        id: true,
        title: true,
        locations: true,
      },
    });

    const eventTypesWithLogo = eventTypes.map((eventType) => {
      const locationParsed = eventTypeLocationsSchema.safeParse(eventType.locations);

      // some events has null as location for legacy reasons, so this fallbacks to daily video
      const app = getAppFromLocationValue(
        locationParsed.success && locationParsed.data?.[0]?.type
          ? locationParsed.data[0].type
          : "integrations:daily"
      );
      return {
        ...eventType,
        logo: app?.logo,
      };
    });

    return {
      eventTypes: eventTypesWithLogo,
    };
  }),

  bulkUpdateToDefaultLocation: authedProcedure
    .input(
      z.object({
        eventTypeIds: z.array(z.number()),
      })
    )
    .mutation(async ({ ctx, input }) => {
      const { eventTypeIds } = input;
      const defaultApp = userMetadataSchema.parse(ctx.user.metadata)?.defaultConferencingApp;

      if (!defaultApp) {
        throw new TRPCError({
          code: "BAD_REQUEST",
          message: "Default conferencing app not set",
        });
      }

      const foundApp = getAppFromSlug(defaultApp.appSlug);
      const appType = foundApp?.appData?.location?.type;
      if (!appType) {
        throw new TRPCError({
          code: "BAD_REQUEST",
          message: `Default conferencing app '${defaultApp.appSlug}' doesnt exist.`,
        });
      }

      return await ctx.prisma.eventType.updateMany({
        where: {
          id: {
            in: eventTypeIds,
          },
          userId: ctx.user.id,
        },
        data: {
          locations: [{ type: appType, link: defaultApp.appLink }] as LocationObject[],
        },
      });
    }),
>>>>>>> 22b189cb
});

function ensureUniqueBookingFields(fields: z.infer<typeof EventTypeUpdateInput>["bookingFields"]) {
  if (!fields) {
    return;
  }
  fields.reduce((discoveredFields, field) => {
    if (discoveredFields[field.name]) {
      throw new TRPCError({
        code: "BAD_REQUEST",
        message: `Duplicate booking field name: ${field.name}`,
      });
    }
    discoveredFields[field.name] = true;
    return discoveredFields;
  }, {} as Record<string, true>);
}<|MERGE_RESOLUTION|>--- conflicted
+++ resolved
@@ -8,14 +8,8 @@
 import type { LocationObject } from "@calcom/app-store/locations";
 import { DailyLocationType } from "@calcom/app-store/locations";
 import { stripeDataSchema } from "@calcom/app-store/stripepayment/lib/server";
-<<<<<<< HEAD
-import getApps from "@calcom/app-store/utils";
-import { updateEvent } from "@calcom/core/CalendarManager";
-import { validateBookingLimitOrder } from "@calcom/lib";
-=======
 import getApps, { getAppFromLocationValue, getAppFromSlug } from "@calcom/app-store/utils";
 import { validateIntervalLimitOrder } from "@calcom/lib";
->>>>>>> 22b189cb
 import { CAL_URL } from "@calcom/lib/constants";
 import getEventTypeById from "@calcom/lib/getEventTypeById";
 import { baseEventTypeSelect, baseUserSelect } from "@calcom/prisma";
@@ -848,8 +842,6 @@
       throw new TRPCError({ code: "INTERNAL_SERVER_ERROR" });
     }
   }),
-<<<<<<< HEAD
-=======
   bulkEventFetch: authedProcedure.query(async ({ ctx }) => {
     const eventTypes = await ctx.prisma.eventType.findMany({
       where: {
@@ -921,7 +913,6 @@
         },
       });
     }),
->>>>>>> 22b189cb
 });
 
 function ensureUniqueBookingFields(fields: z.infer<typeof EventTypeUpdateInput>["bookingFields"]) {
