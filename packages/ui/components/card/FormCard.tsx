--- conflicted
+++ resolved
@@ -5,11 +5,7 @@
 import type { BadgeProps } from "../..";
 import { Badge } from "../..";
 import { Divider } from "../divider";
-<<<<<<< HEAD
-import { ArrowDown, ArrowUp, Trash } from "../icon";
-=======
-import { FiArrowDown, FiArrowUp, FiTrash2 } from "../icon";
->>>>>>> c8b87437
+import { ArrowDown, ArrowUp, Trash2 } from "../icon";
 
 type Action = { check: () => boolean; fn: () => void };
 export default function FormCard({
@@ -65,27 +61,14 @@
               </Badge>
             )}
           </div>
-<<<<<<< HEAD
-          {deleteField?.check() ? (
-            <button
-              type="button"
-              onClick={() => {
-                deleteField?.fn();
-              }}
-              color="secondary">
-              <Trash className="text-muted h-4 w-4" />
-            </button>
-          ) : null}
-=======
           <button
             type="button"
             onClick={() => {
               deleteField?.fn();
             }}
             color="secondary">
-            <FiTrash2 className="text h-4 w-4" />
+            <Trash2 className="text h-4 w-4" />
           </button>
->>>>>>> c8b87437
         </div>
         <Divider className="mt-3 mb-6" />
         {children}
