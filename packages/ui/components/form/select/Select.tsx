--- conflicted
+++ resolved
@@ -50,13 +50,8 @@
         placeholder: (state) => cx("text-muted", state.isFocused && variant !== "checkbox" && "hidden"),
         dropdownIndicator: () => "text-default",
         control: (state) =>
-<<<<<<< HEAD
-          classNames(
+          cx(
             "bg-default hover:border-emphasis border-default !min-h-9 text-sm leading-4 placeholder:text-sm placeholder:font-normal focus-within:outline-none focus-within:ring-2 focus-within:ring-neutral-800 focus-within:ring-offset-1  rounded-md border ",
-=======
-          cx(
-            "bg-default border-default !min-h-9 text-sm leading-4 placeholder:text-sm placeholder:font-normal focus-within:ring-2 focus-within:ring-emphasis hover:border-emphasis rounded-md border ",
->>>>>>> 2bdd6df7
             state.isMulti
               ? variant === "checkbox"
                 ? "px-3 py-2"
