--- conflicted
+++ resolved
@@ -39,8 +39,6 @@
         },
         {
           email: userEmail,
-<<<<<<< HEAD
-=======
         },
       ],
       AND: [
@@ -48,7 +46,6 @@
           emailVerified: {
             not: null,
           },
->>>>>>> dfb1b560
         },
       ],
     },
