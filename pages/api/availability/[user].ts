import type {NextApiRequest, NextApiResponse} from 'next';
import prisma from '../../../lib/prisma';
<<<<<<< HEAD
import {getBusyCalendarTimes} from '../../../lib/calendarClient';
import {getBusyVideoTimes} from '../../../lib/videoClient';
=======
import { getBusyTimes } from '../../../lib/calendarClient';
import dayjs from "dayjs";
>>>>>>> 6d7ec7fa

export default async function handler(req: NextApiRequest, res: NextApiResponse) {
    const { user } = req.query

    const currentUser = await prisma.user.findFirst({
        where: {
          username: user,
        },
        select: {
            credentials: true,
            timeZone: true,
            bufferTime: true
        }
    });

<<<<<<< HEAD
    const hasCalendarIntegrations = currentUser.credentials.filter((cred) => cred.type.endsWith('_calendar')).length > 0;
    const hasVideoIntegrations = currentUser.credentials.filter((cred) => cred.type.endsWith('_video')).length > 0;

    const calendarAvailability = await getBusyCalendarTimes(currentUser.credentials, req.query.dateFrom, req.query.dateTo);
    const videoAvailability = await getBusyVideoTimes(currentUser.credentials, req.query.dateFrom, req.query.dateTo);

    let commonAvailability = [];

    if(hasCalendarIntegrations && hasVideoIntegrations) {
        commonAvailability = calendarAvailability.filter(availability => videoAvailability.includes(availability));
    } else if(hasVideoIntegrations) {
        commonAvailability = videoAvailability;
    } else if(hasCalendarIntegrations) {
        commonAvailability = calendarAvailability;
    }

    res.status(200).json(commonAvailability);
=======
    const selectedCalendars = (await prisma.selectedCalendar.findMany({
        where: {
            userId: currentUser.id
        }
    }));

    let availability = await getBusyTimes(currentUser.credentials, req.query.dateFrom, req.query.dateTo, selectedCalendars);

    availability = availability.map(a => ({
        start: dayjs(a.start).subtract(currentUser.bufferTime, 'minute').toString(),
        end: dayjs(a.end).add(currentUser.bufferTime, 'minute').toString()
    }));
  
    res.status(200).json(availability);
>>>>>>> 6d7ec7fa
}<|MERGE_RESOLUTION|>--- conflicted
+++ resolved
@@ -1,12 +1,8 @@
 import type {NextApiRequest, NextApiResponse} from 'next';
 import prisma from '../../../lib/prisma';
-<<<<<<< HEAD
 import {getBusyCalendarTimes} from '../../../lib/calendarClient';
 import {getBusyVideoTimes} from '../../../lib/videoClient';
-=======
-import { getBusyTimes } from '../../../lib/calendarClient';
 import dayjs from "dayjs";
->>>>>>> 6d7ec7fa
 
 export default async function handler(req: NextApiRequest, res: NextApiResponse) {
     const { user } = req.query
@@ -22,11 +18,16 @@
         }
     });
 
-<<<<<<< HEAD
+    const selectedCalendars = (await prisma.selectedCalendar.findMany({
+        where: {
+            userId: currentUser.id
+        }
+    }));
+
     const hasCalendarIntegrations = currentUser.credentials.filter((cred) => cred.type.endsWith('_calendar')).length > 0;
     const hasVideoIntegrations = currentUser.credentials.filter((cred) => cred.type.endsWith('_video')).length > 0;
 
-    const calendarAvailability = await getBusyCalendarTimes(currentUser.credentials, req.query.dateFrom, req.query.dateTo);
+    const calendarAvailability = await getBusyCalendarTimes(currentUser.credentials, req.query.dateFrom, req.query.dateTo, selectedCalendars);
     const videoAvailability = await getBusyVideoTimes(currentUser.credentials, req.query.dateFrom, req.query.dateTo);
 
     let commonAvailability = [];
@@ -39,21 +40,10 @@
         commonAvailability = calendarAvailability;
     }
 
-    res.status(200).json(commonAvailability);
-=======
-    const selectedCalendars = (await prisma.selectedCalendar.findMany({
-        where: {
-            userId: currentUser.id
-        }
-    }));
-
-    let availability = await getBusyTimes(currentUser.credentials, req.query.dateFrom, req.query.dateTo, selectedCalendars);
-
-    availability = availability.map(a => ({
+    commonAvailability = commonAvailability.map(a => ({
         start: dayjs(a.start).subtract(currentUser.bufferTime, 'minute').toString(),
         end: dayjs(a.end).add(currentUser.bufferTime, 'minute').toString()
     }));
-  
-    res.status(200).json(availability);
->>>>>>> 6d7ec7fa
+
+    res.status(200).json(commonAvailability);
 }