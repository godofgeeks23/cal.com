--- conflicted
+++ resolved
@@ -212,13 +212,10 @@
         return <p className="text-sm">{t("cal_provide_zoom_meeting_url")}</p>;
       case LocationType.Daily:
         return <p className="text-sm">{t("cal_provide_video_meeting_url")}</p>;
-<<<<<<< HEAD
       case LocationType.Jitsi:
         return <p className="text-sm">{t("cal_provide_jitsi_meeting_url")}</p>;
-=======
       default:
         return null;
->>>>>>> 07b75dad
     }
   };
 
@@ -1474,7 +1471,6 @@
   if (hasIntegration(integrations, "daily_video")) {
     locationOptions.push({ value: LocationType.Daily, label: "Daily.co Video" });
   }
-  locationOptions.push({ value: LocationType.Jitsi, label: "Jitsi Meet" });
   const currency =
     (credentials.find((integration) => integration.type === "stripe_payment")?.key as unknown as StripeData)
       ?.default_currency || "usd";
